--- conflicted
+++ resolved
@@ -12,13 +12,9 @@
 
 import math
 from decimal import Decimal
-<<<<<<< HEAD
-=======
 from importlib import import_module
-from io import BytesIO
->>>>>>> 76e90a67
 from numbers import Number
-from typing import Mapping, Optional
+from typing import Mapping, Option
 
 try:
     from uncertainties import UFloat, ufloat
