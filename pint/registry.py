"""
    pint.registry
    ~~~~~~~~~~~~~

    Defines the Registry, a class to contain units and their relations.

    The module actually defines 5 registries with different capabilites:

    - BaseRegistry: Basic unit definition and querying.
                    Conversion between multiplicative units.

    - NonMultiplicativeRegistry: Conversion between non multiplicative (offset) units.
                                 (e.g. Temperature)

      * Inherits from BaseRegistry

    - ContextRegisty: Conversion between units with different dimenstions according
                      to previously established relations (contexts).
                      (e.g. in the spectroscopy, conversion between frequency and energy is possible)

      * Inherits from BaseRegistry

    - SystemRegistry: Group unit and changing of base units.
                      (e.g. in MKS, meter, kilogram and second are base units.)

      * Inherits from BaseRegistry

    - UnitRegistry: Combine all previous capabilities, it is exposed by Pint.

    :copyright: 2016 by Pint Authors, see AUTHORS for more details.
    :license: BSD, see LICENSE for more details.
"""

import copy
import functools
import itertools
import math
import os
import re
from collections import defaultdict
from contextlib import closing, contextmanager
from decimal import Decimal
from fractions import Fraction
<<<<<<< HEAD
from contextlib import contextmanager, closing
from io import open, StringIO
from collections import ChainMap, defaultdict
from tokenize import NUMBER, NAME
=======
from io import StringIO
from tokenize import NAME, NUMBER
>>>>>>> 3936c36b

import pkg_resources

from . import registry_helpers, systems
from .compat import tokenizer
from .context import Context, ContextChain
from .converters import ScaleConverter
from .definitions import (
    AliasDefinition,
    Definition,
    DimensionDefinition,
    PrefixDefinition,
    UnitDefinition,
)
from .errors import (
    DefinitionSyntaxError,
    DimensionalityError,
    RedefinitionError,
    UndefinedUnitError,
)
from .pint_eval import build_eval_tree
from .util import (
    ParserHelper,
    SourceIterator,
    UnitsContainer,
    _is_dim,
    find_connected_nodes,
    find_shortest_path,
    getattr_maybe_raise,
    logger,
    pi_theorem,
    solve_dependencies,
    string_preprocessor,
    to_units_container,
)

_BLOCK_RE = re.compile(r" |\(")


class RegistryMeta(type):
    """This is just to call after_init at the right time
    instead of asking the developer to do it when subclassing.
    """

    def __call__(self, *args, **kwargs):
        obj = super().__call__(*args, **kwargs)
        obj._after_init()
        return obj


class RegistryCache:
    """Cache to speed up unit registries
    """

    def __init__(self):
        #: Maps dimensionality (UnitsContainer) to Units (str)
        self.dimensional_equivalents = {}
        #: Maps dimensionality (UnitsContainer) to Dimensionality (UnitsContainer)
        self.root_units = {}
        #: Maps dimensionality (UnitsContainer) to Units (UnitsContainer)
        self.dimensionality = {}
        #: Cache the unit name associated to user input. ('mV' -> 'millivolt')
        self.parse_unit = {}


class ContextCacheOverlay:
    """Layer on top of the base UnitRegistry cache specific to a combination of
    active contexts
    """

    def __init__(self, registry_cache):
        # TODO: Use ChainMap to define context-specific caches
        self.dimensional_equivalents = registry_cache.dimensional_equivalents
        self.root_units = registry_cache.root_units
        self.dimensionality = registry_cache.dimensionality
        self.parse_unit = registry_cache.parse_unit


class BaseRegistry(metaclass=RegistryMeta):
    """Base class for all registries.

    Capabilities:

    - Register units, prefixes, and dimensions, and their relations.
    - Convert between units.
    - Find dimensionality of a unit.
    - Parse units with prefix and/or suffix.
    - Parse expressions.
    - Parse a definition file.
    - Allow extending the definition file parser by registering @ directives.

    :param filename:
        path of the units definition file to load or line iterable object. Empty to load
        the default definition file. None to leave the UnitRegistry empty.
    :type filename:
        str or None
    :param force_ndarray:
        convert any input, scalar or not to a numpy.ndarray.
    :param on_redefinition:
        action to take in case a unit is redefined: 'warn', 'raise', 'ignore'
    :type on_redefinition:
        str
    :param auto_reduce_dimensions:
        If True, reduce dimensionality on appropriate operations.
    :param preprocessors:
        list of callables which are iteratively ran on any input expression or unit
        string
    """

    #: Map context prefix to function
    #: type: Dict[str, (SourceIterator -> None)]
    _parsers = None

    #: List to be used in addition of units when dir(registry) is called.
    #: Also used for autocompletion in IPython.
    _dir = [
        "Quantity",
        "Unit",
        "Measurement",
        "define",
        "load_definitions",
        "get_name",
        "get_symbol",
        "get_dimensionality",
        "get_base_units",
        "get_root_units",
        "parse_unit_name",
        "parse_units",
        "parse_expression",
        "convert",
    ]

    def __init__(
        self,
        filename="",
        force_ndarray=False,
        on_redefinition="warn",
        auto_reduce_dimensions=False,
        preprocessors=None,
    ):
        self._register_parsers()
        self._init_dynamic_classes()

        self._filename = filename
        self.force_ndarray = force_ndarray
        self.preprocessors = preprocessors or []

        #: Action to take in case a unit is redefined. 'warn', 'raise', 'ignore'
        self._on_redefinition = on_redefinition

        #: Determines if dimensionality should be reduced on appropriate operations.
        self.auto_reduce_dimensions = auto_reduce_dimensions

        #: Map between name (string) and value (string) of defaults stored in the
        #: definitions file.
        self._defaults = {}

        #: Map dimension name (string) to its definition (DimensionDefinition).
        self._dimensions = {}

        #: Map unit name (string) to its definition (UnitDefinition).
        #: Might contain prefixed units.
        self._units = {}

        #: Map unit name in lower case (string) to a set of unit names with the right
        #: case.
        #: Does not contain prefixed units.
        #: e.g: 'hz' - > set('Hz', )
        self._units_casei = defaultdict(set)

        #: Map prefix name (string) to its definition (PrefixDefinition).
        self._prefixes = {"": PrefixDefinition("", "", (), 1)}

        #: Map suffix name (string) to canonical , and unit alias to canonical unit name
        self._suffixes = {"": "", "s": ""}

        #: Map contexts to RegistryCache
        self._cache = RegistryCache()

        self._initialized = False

    def _init_dynamic_classes(self):
        """Generate subclasses on the fly and attach them to self
        """
        from .unit import build_unit_class

        self.Unit = build_unit_class(self)

        from .quantity import build_quantity_class

        self.Quantity = build_quantity_class(self)

        from .measurement import build_measurement_class

        self.Measurement = build_measurement_class(self)

    def _after_init(self):
        """This should be called after all __init__
        """
        self.define(UnitDefinition("pi", "π", (), ScaleConverter(math.pi)))

        if self._filename == "":
            self.load_definitions("default_en.txt", True)
        elif self._filename is not None:
            self.load_definitions(self._filename)

        self._build_cache()
        self._initialized = True

    def _register_parsers(self):
        self._register_parser("@defaults", self._parse_defaults)

    def _parse_defaults(self, ifile):
        """Loader for a @default section.

        :type ifile: SourceITerator
        """
        next(ifile)
        for lineno, part in ifile.block_iter():
            k, v = part.split("=")
            self._defaults[k.strip()] = v.strip()

    def __deepcopy__(self, memo):
        new = object.__new__(type(self))
        new.__dict__ = copy.deepcopy(self.__dict__, memo)
        new._init_dynamic_classes()
        return new

    def __getattr__(self, item):
        getattr_maybe_raise(self, item)
        return self.Unit(item)

    def __getitem__(self, item):
        logger.warning(
            "Calling the getitem method from a UnitRegistry is deprecated. "
            "use `parse_expression` method or use the registry as a callable."
        )
        return self.parse_expression(item)

    def __dir__(self):
        return list(self._units.keys()) + self._dir

    @property
    def default_format(self):
        """Default formatting string for quantities.
        """
        return self.Quantity.default_format

    @default_format.setter
    def default_format(self, value):
        self.Unit.default_format = value
        self.Quantity.default_format = value

    def define(self, definition):
        """Add unit to the registry.

        :param definition: a dimension, unit or prefix definition.
        :type definition: str or Definition
        """

        if isinstance(definition, str):
            for line in definition.split("\n"):
                self._define(Definition.from_string(line))
        else:
            self._define(definition)

    def _define(self, definition):
        """Add unit to the registry.

        This method defines only multiplicative units, converting any other type
        to `delta_` units.

        :param definition: a dimension, unit or prefix definition.
        :type definition: Definition
        :return: Definition instance, case sensitive unit dict, case insensitive unit dict.
        :rtype: Definition, dict, dict
        """

        if isinstance(definition, DimensionDefinition):
            d, di = self._dimensions, None

        elif isinstance(definition, UnitDefinition):
            d, di = self._units, self._units_casei

            # For a base units, we need to define the related dimension
            # (making sure there is only one to define)
            if definition.is_base:
                for dimension in definition.reference.keys():
                    if dimension in self._dimensions:
                        if dimension != "[]":
                            raise DefinitionSyntaxError(
                                "Only one unit per dimension can be a base unit"
                            )
                        continue

                    self.define(
                        DimensionDefinition(dimension, "", (), None, is_base=True)
                    )

        elif isinstance(definition, PrefixDefinition):
            d, di = self._prefixes, None

        elif isinstance(definition, AliasDefinition):
            d, di = self._units, self._units_casei
            self._define_alias(definition, d, di)
            return d[definition.name], d, di

        else:
            raise TypeError("{} is not a valid definition.".format(definition))

        # define "delta_" units for units with an offset
        if getattr(definition.converter, "offset", 0.0) != 0.0:

            if definition.name.startswith("["):
                d_name = "[delta_" + definition.name[1:]
            else:
                d_name = "delta_" + definition.name

            if definition.symbol:
                d_symbol = "Δ" + definition.symbol
            else:
                d_symbol = None

            d_aliases = tuple("Δ" + alias for alias in definition.aliases) + tuple(
                "delta_" + alias for alias in definition.aliases
            )

            d_reference = UnitsContainer(
                {ref: value for ref, value in definition.reference.items()}
            )

            d_def = UnitDefinition(
                d_name,
                d_symbol,
                d_aliases,
                ScaleConverter(definition.converter.scale),
                d_reference,
                definition.is_base,
            )
        else:
            d_def = definition

        self._define_adder(d_def, d, di)

        return definition, d, di

    def _define_adder(self, definition, unit_dict, casei_unit_dict):
        """Helper function to store a definition in the internal dictionaries.
        It stores the definition under its name, symbol and aliases.
        """
        self._define_single_adder(
            definition.name, definition, unit_dict, casei_unit_dict
        )

        if definition.has_symbol:
            self._define_single_adder(
                definition.symbol, definition, unit_dict, casei_unit_dict
            )

        for alias in definition.aliases:
            if " " in alias:
                logger.warn("Alias cannot contain a space: " + alias)

            self._define_single_adder(alias, definition, unit_dict, casei_unit_dict)

    def _define_single_adder(self, key, value, unit_dict, casei_unit_dict):
        """Helper function to store a definition in the internal dictionaries.

        It warns or raise error on redefinition.
        """
        if key in unit_dict:
            if self._on_redefinition == "raise":
                raise RedefinitionError(key, type(value))
            elif self._on_redefinition == "warn":
                logger.warning("Redefining '%s' (%s)" % (key, type(value)))

        unit_dict[key] = value
        if casei_unit_dict is not None:
            casei_unit_dict[key.lower()].add(key)

    def _define_alias(self, definition, unit_dict, casei_unit_dict):
        unit = unit_dict[definition.name]
        unit.add_aliases(*definition.aliases)
        for alias in unit.aliases:
            unit_dict[alias] = unit
            casei_unit_dict[alias.lower()].add(alias)

    def _register_parser(self, prefix, parserfunc):
        """Register a loader for a given @ directive..

        :param prefix: string identifying the section (e.g. @context)
        :param parserfunc: A function that is able to parse a Definition section.
        :type parserfunc: SourceIterator -> None
        """
        if self._parsers is None:
            self._parsers = {}

        if prefix and prefix[0] == "@":
            self._parsers[prefix] = parserfunc
        else:
            raise ValueError("Prefix directives must start with '@'")

    def load_definitions(self, file, is_resource=False):
        """Add units and prefixes defined in a definition text file.

        :param file: can be a filename or a line iterable.
        :param is_resource: used to indicate that the file is a resource file
                            and therefore should be loaded from the package.
        """
        # Permit both filenames and line-iterables
        if isinstance(file, str):
            try:
                if is_resource:
                    with closing(pkg_resources.resource_stream(__name__, file)) as fp:
                        rbytes = fp.read()
                    return self.load_definitions(
                        StringIO(rbytes.decode("utf-8")), is_resource
                    )
                else:
                    with open(file, encoding="utf-8") as fp:
                        return self.load_definitions(fp, is_resource)
            except (RedefinitionError, DefinitionSyntaxError) as e:
                if e.filename is None:
                    e.filename = file
                raise e
            except Exception as e:
                msg = getattr(e, "message", "") or str(e)
                raise ValueError("While opening {}\n{}".format(file, msg))

        ifile = SourceIterator(file)
        for no, line in ifile:
            if line.startswith("@") and not line.startswith("@alias"):
                if line.startswith("@import"):
                    if is_resource:
                        path = line[7:].strip()
                    else:
                        try:
                            path = os.path.dirname(file.name)
                        except AttributeError:
                            path = os.getcwd()
                        path = os.path.join(path, os.path.normpath(line[7:].strip()))
                    self.load_definitions(path, is_resource)
                else:
                    parts = _BLOCK_RE.split(line)

                    loader = (
                        self._parsers.get(parts[0], None) if self._parsers else None
                    )

                    if loader is None:
                        raise DefinitionSyntaxError(
                            "Unknown directive %s" % line, lineno=no
                        )

                    try:
                        loader(ifile)
                    except DefinitionSyntaxError as ex:
                        if ex.lineno is None:
                            ex.lineno = no
                        raise ex
            else:
                try:
                    self.define(Definition.from_string(line))
                except DefinitionSyntaxError as ex:
                    if ex.lineno is None:
                        ex.lineno = no
                    raise ex
                except Exception as ex:
                    logger.error("In line {}, cannot add '{}' {}".format(no, line, ex))

    def _build_cache(self):
        """Build a cache of dimensionality and base units.
        """
        self._cache = RegistryCache()

        deps = {
            name: definition.reference.keys() if definition.reference else set()
            for name, definition in self._units.items()
        }

        for unit_names in solve_dependencies(deps):
            for unit_name in unit_names:
                if "[" in unit_name:
                    continue
                parsed_names = self.parse_unit_name(unit_name)
                prefix = None
                if parsed_names:
                    prefix, base_name, _suffix = parsed_names[0]
                else:
                    base_name = unit_name

                try:
                    uc = ParserHelper.from_word(base_name)

                    bu = self._get_root_units(uc)
                    di = self._get_dimensionality(uc)

                    self._cache.root_units[uc] = bu
                    self._cache.dimensionality[uc] = di

                    if not prefix:
                        dimeq_set = self._cache.dimensional_equivalents.setdefault(
                            di, set()
                        )
                        dimeq_set.add(self._units[base_name]._name)

                except Exception as exc:
                    logger.warning(f"Could not resolve {unit_name}: {exc!r}")

    def get_name(self, name_or_alias, case_sensitive=True):
        """Return the canonical name of a unit.
        """

        if name_or_alias == "dimensionless":
            return ""

        try:
            return self._units[name_or_alias]._name
        except KeyError:
            pass

        candidates = self.parse_unit_name(name_or_alias, case_sensitive)
        if not candidates:
            raise UndefinedUnitError(name_or_alias)
        elif len(candidates) == 1:
            prefix, unit_name, _ = candidates[0]
        else:
            logger.warning(
                "Parsing {} yield multiple results. "
                "Options are: {}".format(name_or_alias, candidates)
            )
            prefix, unit_name, _ = candidates[0]

        if prefix:
            name = prefix + unit_name
            symbol = self.get_symbol(name)
            prefix_def = self._prefixes[prefix]
            self._units[name] = UnitDefinition(
                name, symbol, (), prefix_def.converter, UnitsContainer({unit_name: 1})
            )
            return prefix + unit_name

        return unit_name

    def get_symbol(self, name_or_alias):
        """Return the preferred alias for a unit
        """
        candidates = self.parse_unit_name(name_or_alias)
        if not candidates:
            raise UndefinedUnitError(name_or_alias)
        elif len(candidates) == 1:
            prefix, unit_name, _ = candidates[0]
        else:
            logger.warning(
                "Parsing {0} yield multiple results. "
                "Options are: {1!r}".format(name_or_alias, candidates)
            )
            prefix, unit_name, _ = candidates[0]

        return self._prefixes[prefix].symbol + self._units[unit_name].symbol

    def _get_symbol(self, name):
        return self._units[name].symbol

    def get_dimensionality(self, input_units):
        """Convert unit or dict of units or dimensions to a dict of base dimensions
        dimensions

        :param input_units:
        :return: dimensionality
        """
        input_units = to_units_container(input_units)

        return self._get_dimensionality(input_units)

    def _get_dimensionality(self, input_units):
        """ Convert a UnitsContainer to base dimensions.

        :param input_units:
        :return: dimensionality
        """
        if not input_units:
            return UnitsContainer()

        cache = self._cache.dimensionality

        try:
            return cache[input_units]
        except KeyError:
            pass

        accumulator = defaultdict(float)
        self._get_dimensionality_recurse(input_units, 1.0, accumulator)

        if "[]" in accumulator:
            del accumulator["[]"]

        dims = UnitsContainer({k: v for k, v in accumulator.items() if v != 0.0})

        cache[input_units] = dims

        return dims

    def _get_dimensionality_recurse(self, ref, exp, accumulator):
        for key in ref:
            exp2 = exp * ref[key]
            if _is_dim(key):
                reg = self._dimensions[key]
                if reg.is_base:
                    accumulator[key] += exp2
                elif reg.reference is not None:
                    self._get_dimensionality_recurse(reg.reference, exp2, accumulator)
            else:
                reg = self._units[self.get_name(key)]
                if reg.reference is not None:
                    self._get_dimensionality_recurse(reg.reference, exp2, accumulator)

    def _get_dimensionality_ratio(self, unit1, unit2):
        """ Get the exponential ratio between two units, i.e. solve unit2 = unit1**x for x.
        :param unit1: first unit
        :type unit1: UnitsContainer compatible (str, Unit, UnitsContainer, dict)
        :param unit2: second unit
        :type unit2: UnitsContainer compatible (str, Unit, UnitsContainer, dict)
        :returns: exponential proportionality or None if the units cannot be converted
        """
        # shortcut in case of equal units
        if unit1 == unit2:
            return 1

        dim1, dim2 = (self.get_dimensionality(unit) for unit in (unit1, unit2))
        if not dim1 or not dim2 or dim1.keys() != dim2.keys():  # not comparable
            return None

        ratios = (dim2[key] / val for key, val in dim1.items())
        first = next(ratios)
        if all(r == first for r in ratios):  # all are same, we're good
            return first
        return None

    def get_root_units(self, input_units, check_nonmult=True):
        """Convert unit or dict of units to the root units.

        If any unit is non multiplicative and check_converter is True,
        then None is returned as the multiplicative factor.

        :param input_units: units
        :type input_units: UnitsContainer or str
        :param check_nonmult: if True, None will be returned as the
                              multiplicative factor if a non-multiplicative
                              units is found in the final Units.
        :return: multiplicative factor, base units
        """
        input_units = to_units_container(input_units)

        f, units = self._get_root_units(input_units, check_nonmult)

        return f, self.Unit(units)

    def _get_root_units(self, input_units, check_nonmult=True):
        """Convert unit or dict of units to the root units.

        If any unit is non multiplicative and check_converter is True,
        then None is returned as the multiplicative factor.

        :param input_units: units
        :type input_units: UnitsContainer or dict
        :param check_nonmult: if True, None will be returned as the
                              multiplicative factor if a non-multiplicative
                              units is found in the final Units.
        :return: multiplicative factor, base units
        """
        if not input_units:
            return 1.0, UnitsContainer()

        # The cache is only done for check_nonmult=True
        cache = self._cache.root_units
        if check_nonmult:
            try:
                return cache[input_units]
            except KeyError:
                pass

        accumulators = [1.0, defaultdict(float)]
        self._get_root_units_recurse(input_units, 1.0, accumulators)

        factor = accumulators[0]
        units = UnitsContainer({k: v for k, v in accumulators[1].items() if v != 0})

        # Check if any of the final units is non multiplicative and return None instead.
        if check_nonmult:
            for unit in units:
                if not self._units[unit].converter.is_multiplicative:
                    return None, units

        if check_nonmult:
            cache[input_units] = factor, units

        return factor, units

    def get_base_units(self, input_units, check_nonmult=True, system=None):
        """Convert unit or dict of units to the base units.

        If any unit is non multiplicative and check_converter is True,
        then None is returned as the multiplicative factor.

        :param input_units: units
        :type input_units: UnitsContainer or str
        :param check_nonmult: if True, None will be returned as the
                              multiplicative factor if a non-multiplicative
                              units is found in the final Units.
        :return: multiplicative factor, base units
        """

        return self.get_root_units(input_units, check_nonmult)

    def _get_root_units_recurse(self, ref, exp, accumulators):
        for key in sorted(ref):
            exp2 = exp * ref[key]
            key = self.get_name(key)
            reg = self._units[key]
            if reg.is_base:
                accumulators[1][key] += exp2
            else:
                accumulators[0] *= reg._converter.scale ** exp2
                if reg.reference is not None:
                    self._get_root_units_recurse(reg.reference, exp2, accumulators)

    def get_compatible_units(self, input_units, group_or_system=None):
        """
        """
        input_units = to_units_container(input_units)

        equiv = self._get_compatible_units(input_units, group_or_system)

        return frozenset(self.Unit(eq) for eq in equiv)

    def _get_compatible_units(self, input_units, group_or_system):
        """
        """
        if not input_units:
            return frozenset()

        src_dim = self._get_dimensionality(input_units)
        return self._cache.dimensional_equivalents[src_dim]

    def convert(self, value, src, dst, inplace=False):
        """Convert value from some source to destination units.

        :param value: value
        :param src: source units.
        :type src: pint.Quantity or str
        :param dst: destination units.
        :type dst: pint.Quantity or str

        :return: converted value
        """
        src = to_units_container(src, self)

        dst = to_units_container(dst, self)

        if src == dst:
            return value

        return self._convert(value, src, dst, inplace)

    def _convert(self, value, src, dst, inplace=False, check_dimensionality=True):
        """Convert value from some source to destination units.

        :param value: value
        :param src: source units.
        :type src: UnitsContainer
        :param dst: destination units.
        :type dst: UnitsContainer

        :return: converted value
        """

        if check_dimensionality:

            src_dim = self._get_dimensionality(src)
            dst_dim = self._get_dimensionality(dst)

            # If the source and destination dimensionality are different,
            # then the conversion cannot be performed.
            if src_dim != dst_dim:
                raise DimensionalityError(src, dst, src_dim, dst_dim)

        # Here src and dst have only multiplicative units left. Thus we can
        # convert with a factor.
        factor, units = self._get_root_units(src / dst)

        # factor is type float and if our magnitude is type Decimal then
        # must first convert to Decimal before we can '*' the values
        if isinstance(value, Decimal):
            factor = Decimal(str(factor))
        elif isinstance(value, Fraction):
            factor = Fraction(str(factor))

        if inplace:
            value *= factor
        else:
            value = value * factor

        return value

    def parse_unit_name(self, unit_name, case_sensitive=True):
        """Parse a unit to identify prefix, unit name and suffix
        by walking the list of prefix and suffix.
        In case of equivalent combinations (e.g. ('kilo', 'gram', '') and
        ('', 'kilogram', ''), prefer those with prefix.

        :returns:
            all non-equivalent combinations of (prefix, unit name, suffix)
        :rtype:
            ((str, str, str), ...)
        """
        return self._dedup_candidates(
            self._parse_unit_name(unit_name, case_sensitive=case_sensitive)
        )

    def _parse_unit_name(self, unit_name, case_sensitive=True):
        """Helper of parse_unit_name
        """
        stw = unit_name.startswith
        edw = unit_name.endswith
        for suffix, prefix in itertools.product(self._suffixes, self._prefixes):
            if stw(prefix) and edw(suffix):
                name = unit_name[len(prefix) :]
                if suffix:
                    name = name[: -len(suffix)]
                    if len(name) == 1:
                        continue
                if case_sensitive:
                    if name in self._units:
                        yield (
                            self._prefixes[prefix].name,
                            self._units[name].name,
                            self._suffixes[suffix],
                        )
                else:
                    for real_name in self._units_casei.get(name.lower(), ()):
                        yield (
                            self._prefixes[prefix].name,
                            self._units[real_name].name,
                            self._suffixes[suffix],
                        )

    @staticmethod
    def _dedup_candidates(candidates):
        """Helper of parse_unit_name.

        Given an iterable of unit triplets (prefix, name, suffix), remove those with
        different names but equal value, preferring those with a prefix.

        e.g. ('kilo', 'gram', '') and ('', 'kilogram', '')
        """
        candidates = dict.fromkeys(candidates)  # ordered set
        for cp, cu, cs in list(candidates):
            assert isinstance(cp, str)
            assert isinstance(cu, str)
            assert cs == "", "not empty suffix is not supported"
            if cp:
                candidates.pop(("", cp + cu, ""), None)
        return tuple(candidates)

    def parse_units(self, input_string, as_delta=None):
        """Parse a units expression and returns a UnitContainer with
        the canonical names.

        The expression can only contain products, ratios and powers of units.

        :param as_delta: if the expression has multiple units, the parser will
                         interpret non multiplicative units as their `delta_` counterparts.

        :raises:
            :class:`pint.UndefinedUnitError` if a unit is not in the registry
            :class:`ValueError` if the expression is invalid.
        """
        for p in self.preprocessors:
            input_string = p(input_string)
        units = self._parse_units(input_string, as_delta)
        return self.Unit(units)

    def _parse_units(self, input_string, as_delta=True):
        """
        """
        cache = self._cache.parse_unit
        if as_delta:
            try:
                return cache[input_string]
            except KeyError:
                pass

        if not input_string:
            return UnitsContainer()

        # Sanitize input_string with whitespaces.
        input_string = input_string.strip()

        units = ParserHelper.from_string(input_string)
        if units.scale != 1:
            raise ValueError("Unit expression cannot have a scaling factor.")

        ret = {}
        many = len(units) > 1
        for name in units:
            cname = self.get_name(name)
            value = units[name]
            if not cname:
                continue
            if as_delta and (many or (not many and value != 1)):
                definition = self._units[cname]
                if not definition.is_multiplicative:
                    cname = "delta_" + cname
            ret[cname] = value

        ret = UnitsContainer(ret)

        if as_delta:
            cache[input_string] = ret

        return ret

    def _eval_token(self, token, case_sensitive=True, use_decimal=False, **values):
        token_type = token[0]
        token_text = token[1]
        if token_type == NAME:
            if token_text == "dimensionless":
                return 1 * self.dimensionless
            elif token_text in values:
                return self.Quantity(values[token_text])
            else:
                return self.Quantity(
                    1,
                    UnitsContainer(
                        {self.get_name(token_text, case_sensitive=case_sensitive): 1}
                    ),
                )
        elif token_type == NUMBER:
            return ParserHelper.eval_token(token, use_decimal=use_decimal)
        else:
            raise Exception("unknown token type")

    def parse_expression(
        self, input_string, case_sensitive=True, use_decimal=False, **values
    ):
        """Parse a mathematical expression including units and return a quantity object.

        Numerical constants can be specified as keyword arguments and will take precedence
        over the names defined in the registry.
        """

        if not input_string:
            return self.Quantity(1)

        for p in self.preprocessors:
            input_string = p(input_string)
        input_string = string_preprocessor(input_string)
        gen = tokenizer(input_string)

        return build_eval_tree(gen).evaluate(
            lambda x: self._eval_token(
                x, case_sensitive=case_sensitive, use_decimal=use_decimal, **values
            )
        )

    __call__ = parse_expression


class NonMultiplicativeRegistry(BaseRegistry):
    """Handle of non multiplicative units (e.g. Temperature).

    Capabilities:
    - Register non-multiplicative units and their relations.
    - Convert between non-multiplicative units.

    :param default_as_delta: If True, non-multiplicative units are interpreted as
                             their *delta* counterparts in multiplications.
    :param autoconvert_offset_to_baseunit: If True, non-multiplicative units are
                                           converted to base units in multiplications.
    """

    def __init__(
        self, default_as_delta=True, autoconvert_offset_to_baseunit=False, **kwargs
    ):
        super().__init__(**kwargs)

        #: When performing a multiplication of units, interpret
        #: non-multiplicative units as their *delta* counterparts.
        self.default_as_delta = default_as_delta

        # Determines if quantities with offset units are converted to their
        # base units on multiplication and division.
        self.autoconvert_offset_to_baseunit = autoconvert_offset_to_baseunit

    def _parse_units(self, input_string, as_delta=None):
        """
        """
        if as_delta is None:
            as_delta = self.default_as_delta

        return super()._parse_units(input_string, as_delta)

    def _define(self, definition):
        """Add unit to the registry.

        In addition to what is done by the BaseRegistry,
        registers also non-multiplicative units.

        :param definition: a dimension, unit or prefix definition.
        :type definition: str | Definition
        :return: Definition instance, case sensitive unit dict, case insensitive unit dict.
        :rtype: Definition, dict, dict
        """

        definition, d, di = super()._define(definition)

        # define additional units for units with an offset
        if getattr(definition.converter, "offset", 0.0) != 0.0:
            self._define_adder(definition, d, di)

        return definition, d, di

    def _is_multiplicative(self, u):
        if u in self._units:
            return self._units[u].is_multiplicative

        # If the unit is not in the registry might be because it is not
        # registered with its prefixed version.
        # TODO: Might be better to register them.
<<<<<<< HEAD
        names = self.parse_unit_name(u)
        assert len(names) == 1
        _, base_name, _ = names[0]
        try:
            return self._units[base_name].is_multiplicative
=======
        candidates = self._dedup_candidates(self.parse_unit_name(u))
        try:
            u = candidates[0][1]
            return self._units[u].is_multiplicative
>>>>>>> 3936c36b
        except KeyError:
            raise UndefinedUnitError(u)

    def _validate_and_extract(self, units):

        nonmult_units = [
            (u, e) for u, e in units.items() if not self._is_multiplicative(u)
        ]

        # Let's validate source offset units
        if len(nonmult_units) > 1:
            # More than one src offset unit is not allowed
            raise ValueError("more than one offset unit.")

        elif len(nonmult_units) == 1:
            # A single src offset unit is present. Extract it
            # But check that:
            # - the exponent is 1
            # - is not used in multiplicative context
            nonmult_unit, exponent = nonmult_units.pop()

            if exponent != 1:
                raise ValueError("offset units in higher order.")

            if len(units) > 1 and not self.autoconvert_offset_to_baseunit:
                raise ValueError("offset unit used in multiplicative context.")

            return nonmult_unit

        return None

    def _convert(self, value, src, dst, inplace=False):
        """Convert value from some source to destination units.

        In addition to what is done by the BaseRegistry,
        converts between non-multiplicative units.

        :param value: value
        :param src: source units.
        :type src: UnitsContainer
        :param dst: destination units.
        :type dst: UnitsContainer

        :return: converted value
        """

        # Conversion needs to consider if non-multiplicative (AKA offset
        # units) are involved. Conversion is only possible if src and dst
        # have at most one offset unit per dimension. Other rules are applied
        # by validate and extract.
        try:
            src_offset_unit = self._validate_and_extract(src)
        except ValueError as ex:
            raise DimensionalityError(src, dst, extra_msg=f" - In source units, {ex}")

        try:
            dst_offset_unit = self._validate_and_extract(dst)
        except ValueError as ex:
            raise DimensionalityError(
                src, dst, extra_msg=f" - In destination units, {ex}"
            )

        if not (src_offset_unit or dst_offset_unit):
            return super()._convert(value, src, dst, inplace)

        src_dim = self._get_dimensionality(src)
        dst_dim = self._get_dimensionality(dst)

        # If the source and destination dimensionality are different,
        # then the conversion cannot be performed.
        if src_dim != dst_dim:
            raise DimensionalityError(src, dst, src_dim, dst_dim)

        # clean src from offset units by converting to reference
        if src_offset_unit:
            value = self._units[src_offset_unit].converter.to_reference(value, inplace)

        src = src.remove([src_offset_unit])

        # clean dst units from offset units
        dst = dst.remove([dst_offset_unit])

        # Convert non multiplicative units to the dst.
        value = super()._convert(value, src, dst, inplace, False)

        # Finally convert to offset units specified in destination
        if dst_offset_unit:
            value = self._units[dst_offset_unit].converter.from_reference(
                value, inplace
            )

        return value


class ContextRegistry(BaseRegistry):
    """Handle of Contexts.

    Conversion between units with different dimenstions according
    to previously established relations (contexts).
    (e.g. in the spectroscopy, conversion between frequency and energy is possible)

    Capabilities:
    - Register contexts.
    - Enable and disable contexts.
    - Parse @context directive.

    """

    def __init__(self, **kwargs):
        #: Map context name (string) or abbreviation to context.
        self._contexts = {}
        #: Stores active contexts.
        self._active_ctx = ContextChain()
        #: Map context chain to cache
        self._caches = {}

        super().__init__(**kwargs)

    def _register_parsers(self):
        super()._register_parsers()
        self._register_parser("@context", self._parse_context)

    def _parse_context(self, ifile):
        try:
            self.add_context(
                Context.from_lines(ifile.block_iter(), self.get_dimensionality)
            )
        except KeyError as e:
            raise DefinitionSyntaxError(f"unknown dimension {e} in context")

    def add_context(self, context):
        """Add a context object to the registry.

        The context will be accessible by its name and aliases.

        Notice that this method will NOT enable the context. Use `enable_contexts`.
        """
        if not context.name:
            raise ValueError("Can't add unnamed context to registry")
        if context.name in self._contexts:
            logger.warning(
                "The name %s was already registered for another context.", context.name
            )
        self._contexts[context.name] = context
        for alias in context.aliases:
            if alias in self._contexts:
                logger.warning(
                    "The name %s was already registered for another context",
                    context.name,
                )
            self._contexts[alias] = context

    def remove_context(self, name_or_alias):
        """Remove a context from the registry and return it.

        Notice that this methods will not disable the context. Use `disable_contexts`.
        """
        context = self._contexts[name_or_alias]

        del self._contexts[context.name]
        for alias in context.aliases:
            del self._contexts[alias]

        return context

    def _build_cache(self):
        super()._build_cache()
        self._caches[()] = self._cache

    def _switch_context_cache(self):
        key = self._active_ctx.hashable()
        try:
            self._cache = self._caches[key]
        except KeyError:
            base_cache = self._caches[()]
            self._caches[key] = ContextCacheOverlay(base_cache)

    def enable_contexts(self, *names_or_contexts, **kwargs):
        """Enable contexts provided by name or by object.

        :param names_or_contexts: sequence of the contexts or contexts names/alias
        :param kwargs: keyword arguments for the context
        """

        # If present, copy the defaults from the containing contexts
        if self._active_ctx.defaults:
            kwargs = dict(self._active_ctx.defaults, **kwargs)

        # For each name, we first find the corresponding context
        ctxs = [
            self._contexts[name] if isinstance(name, str) else name
            for name in names_or_contexts
        ]

        # Check if the contexts have been checked first, if not we make sure
        # that dimensions are expressed in terms of base dimensions.
        for ctx in ctxs:
            if getattr(ctx, "_checked", False):
                continue
            for (src, dst), func in ctx.funcs.items():
                src_ = self._get_dimensionality(src)
                dst_ = self._get_dimensionality(dst)
                if src != src_ or dst != dst_:
                    ctx.remove_transformation(src, dst)
                    ctx.add_transformation(src_, dst_, func)
            ctx._checked = True

        # and create a new one with the new defaults.
        ctxs = tuple(Context.from_context(ctx, **kwargs) for ctx in ctxs)

        # Finally we add them to the active context.
        self._active_ctx.insert_contexts(*ctxs)
        self._switch_context_cache()

    def disable_contexts(self, n=None):
        """Disable the last n enabled contexts.
        """
        self._active_ctx.remove_contexts(n)
        self._switch_context_cache()

    @contextmanager
    def context(self, *names, **kwargs):
        """Used as a context manager, this function enables to activate a context
        which is removed after usage.

        :param names: name of the context.
        :param kwargs: keyword arguments for the contexts.

        Context are called by their name::

            >>> with ureg.context('one'):
            ...     pass

        If the context has an argument, you can specify its value as a keyword
        argument::

            >>> with ureg.context('one', n=1):
            ...     pass

        Multiple contexts can be entered in single call:

            >>> with ureg.context('one', 'two', n=1):
            ...     pass

        or nested allowing you to give different values to the same keyword argument::

            >>> with ureg.context('one', n=1):
            ...     with ureg.context('two', n=2):
            ...         pass

        A nested context inherits the defaults from the containing context::

            >>> with ureg.context('one', n=1):
            ...     with ureg.context('two'): # Here n takes the value of the upper context
            ...         pass

        """

        # Enable the contexts.
        self.enable_contexts(*names, **kwargs)

        try:
            # After adding the context and rebuilding the graph, the registry
            # is ready to use.
            yield self
        finally:
            # Upon leaving the with statement,
            # the added contexts are removed from the active one.
            self.disable_contexts(len(names))

    def with_context(self, name, **kw):
        """Decorator to wrap a function call in a Pint context.

        Use it to ensure that a certain context is active when
        calling a function::

            >>> @ureg.with_context('sp')
            ... def my_cool_fun(wavelenght):
            ...     print('This wavelength is equivalent to: %s', wavelength.to('terahertz'))


        :param names: name of the context.
        :param kwargs: keyword arguments for the contexts.
        :return: the wrapped function.
        """

        def decorator(func):
            assigned = tuple(
                attr for attr in functools.WRAPPER_ASSIGNMENTS if hasattr(func, attr)
            )
            updated = tuple(
                attr for attr in functools.WRAPPER_UPDATES if hasattr(func, attr)
            )

            @functools.wraps(func, assigned=assigned, updated=updated)
            def wrapper(*values, **kwargs):
                with self.context(name, **kw):
                    return func(*values, **kwargs)

            return wrapper

        return decorator

    def _convert(self, value, src, dst, inplace=False):
        """Convert value from some source to destination units.

        In addition to what is done by the BaseRegistry,
        converts between units with different dimensions by following
        transformation rules defined in the context.

        :param value: value
        :param src: source units.
        :type src: UnitsContainer
        :param dst: destination units.
        :type dst: UnitsContainer

        :return: converted value
        """

        # If there is an active context, we look for a path connecting source and
        # destination dimensionality. If it exists, we transform the source value
        # by applying sequentially each transformation of the path.
        if self._active_ctx:

            src_dim = self._get_dimensionality(src)
            dst_dim = self._get_dimensionality(dst)

            path = find_shortest_path(self._active_ctx.graph, src_dim, dst_dim)
            if path:
                src = self.Quantity(value, src)
                for a, b in zip(path[:-1], path[1:]):
                    src = self._active_ctx.transform(a, b, self, src)

                value, src = src._magnitude, src._units

        return super()._convert(value, src, dst, inplace)

    def _get_compatible_units(self, input_units, group_or_system):
        """
        """

        src_dim = self._get_dimensionality(input_units)

        ret = super()._get_compatible_units(input_units, group_or_system)

        if self._active_ctx:
            ret = ret.copy()
            nodes = find_connected_nodes(self._active_ctx.graph, src_dim)
            if nodes:
                for node in nodes:
                    ret |= self._cache.dimensional_equivalents[node]

        return ret


class SystemRegistry(BaseRegistry):
    """Handle of Systems and Groups.

    Conversion between units with different dimenstions according
    to previously established relations (contexts).
    (e.g. in the spectroscopy, conversion between frequency and energy is possible)

    Capabilities:
    - Register systems and groups.
    - List systems
    - Get or get the default system.
    - Parse @system and @group directive.

    """

    def __init__(self, system=None, **kwargs):
        super().__init__(**kwargs)

        #: Map system name to system.
        #: :type: dict[ str | System]
        self._systems = {}

        #: Maps dimensionality (UnitsContainer) to Dimensionality (UnitsContainer)
        self._base_units_cache = dict()

        #: Map group name to group.
        #: :type: dict[ str | Group]
        self._groups = {}
        self._groups["root"] = self.Group("root")
        self._default_system = system

    def _init_dynamic_classes(self):
        super()._init_dynamic_classes()
        self.Group = systems.build_group_class(self)
        self.System = systems.build_system_class(self)

    def _after_init(self):
        """After init function

        Create default group.
        Add all orphan units to it.
        Set default system.
        """
        super()._after_init()

        #: Copy units not defined in any group to the default group
        if "group" in self._defaults:
            grp = self.get_group(self._defaults["group"], True)
            group_units = frozenset(
                [
                    member
                    for group in self._groups.values()
                    if group.name != "root"
                    for member in group.members
                ]
            )
            all_units = self.get_group("root", False).members
            grp.add_units(*(all_units - group_units))

        #: System name to be used by default.
        self._default_system = self._default_system or self._defaults.get(
            "system", None
        )

    def _register_parsers(self):
        super()._register_parsers()
        self._register_parser("@group", self._parse_group)
        self._register_parser("@system", self._parse_system)

    def _parse_group(self, ifile):
        self.Group.from_lines(ifile.block_iter(), self.define)

    def _parse_system(self, ifile):
        self.System.from_lines(ifile.block_iter(), self.get_root_units)

    def get_group(self, name, create_if_needed=True):
        """Return a Group.

        :param name: Name of the group to be
        :param create_if_needed: Create a group if not Found. If False, raise an Exception.
        :return: Group
        """
        if name in self._groups:
            return self._groups[name]

        if not create_if_needed:
            raise ValueError("Unkown group %s" % name)

        return self.Group(name)

    @property
    def sys(self):
        return systems.Lister(self._systems)

    @property
    def default_system(self):
        return self._default_system

    @default_system.setter
    def default_system(self, name):
        if name:
            if name not in self._systems:
                raise ValueError("Unknown system %s" % name)

            self._base_units_cache = {}

        self._default_system = name

    def get_system(self, name, create_if_needed=True):
        """Return a Group.

        :param name: Name of the group to be
        :param create_if_needed: Create a group if not Found. If False, raise an Exception.
        :return: System
        """
        if name in self._systems:
            return self._systems[name]

        if not create_if_needed:
            raise ValueError("Unkown system %s" % name)

        return self.System(name)

    def _define(self, definition):

        # In addition to the what is done by the BaseRegistry,
        # this adds all units to the `root` group.

        definition, d, di = super()._define(definition)

        if isinstance(definition, UnitDefinition):
            # We add all units to the root group
            self.get_group("root").add_units(definition.name)

        return definition, d, di

    def get_base_units(self, input_units, check_nonmult=True, system=None):
        """Convert unit or dict of units to the base units.

        If any unit is non multiplicative and check_converter is True,
        then None is returned as the multiplicative factor.

        Unlike BaseRegistry, in this registry root_units might be different
        from base_units

        :param input_units: units
        :type input_units: UnitsContainer or str
        :param check_nonmult: if True, None will be returned as the
                              multiplicative factor if a non-multiplicative
                              units is found in the final Units.
        :return: multiplicative factor, base units
        """

        input_units = to_units_container(input_units)

        f, units = self._get_base_units(input_units, check_nonmult, system)

        return f, self.Unit(units)

    def _get_base_units(self, input_units, check_nonmult=True, system=None):

        if system is None:
            system = self._default_system

        # The cache is only done for check_nonmult=True and the current system.
        if (
            check_nonmult
            and system == self._default_system
            and input_units in self._base_units_cache
        ):
            return self._base_units_cache[input_units]

        factor, units = self.get_root_units(input_units, check_nonmult)

        if not system:
            return factor, units

        # This will not be necessary after integration with the registry
        # as it has a UnitsContainer intermediate
        units = to_units_container(units, self)

        destination_units = UnitsContainer()

        bu = self.get_system(system, False).base_units

        for unit, value in units.items():
            if unit in bu:
                new_unit = bu[unit]
                new_unit = to_units_container(new_unit, self)
                destination_units *= new_unit ** value
            else:
                destination_units *= UnitsContainer({unit: value})

        base_factor = self.convert(factor, units, destination_units)

        if check_nonmult:
            self._base_units_cache[input_units] = base_factor, destination_units

        return base_factor, destination_units

    def _get_compatible_units(self, input_units, group_or_system):
        """
        """

        if group_or_system is None:
            group_or_system = self._default_system

        ret = super()._get_compatible_units(input_units, group_or_system)

        if group_or_system:
            if group_or_system in self._systems:
                members = self._systems[group_or_system].members
            elif group_or_system in self._groups:
                members = self._groups[group_or_system].members
            else:
                raise ValueError(
                    "Unknown Group o System with name '%s'" % group_or_system
                )
            return frozenset(ret & members)

        return ret


class UnitRegistry(SystemRegistry, ContextRegistry, NonMultiplicativeRegistry):
    """The unit registry stores the definitions and relationships between units.

    :param filename: path of the units definition file to load or line-iterable object.
                     Empty to load the default definition file.
                     None to leave the UnitRegistry empty.
    :param force_ndarray: convert any input, scalar or not to a numpy.ndarray.
    :param default_as_delta: In the context of a multiplication of units, interpret
                             non-multiplicative units as their *delta* counterparts.
    :param autoconvert_offset_to_baseunit: If True converts offset units in quantites are
                                           converted to their base units in multiplicative
                                           context. If False no conversion happens.
    :param on_redefinition: action to take in case a unit is redefined.
                            'warn', 'raise', 'ignore'
    :type on_redefinition: str
    :param auto_reduce_dimensions: If True, reduce dimensionality on appropriate operations.
    :param preprocessors: list of callables which are iteratively ran on any input expression
                          or unit string
    """

    def __init__(
        self,
        filename="",
        force_ndarray=False,
        default_as_delta=True,
        autoconvert_offset_to_baseunit=False,
        on_redefinition="warn",
        system=None,
        auto_reduce_dimensions=False,
        preprocessors=None,
    ):

        super().__init__(
            filename=filename,
            force_ndarray=force_ndarray,
            on_redefinition=on_redefinition,
            default_as_delta=default_as_delta,
            autoconvert_offset_to_baseunit=autoconvert_offset_to_baseunit,
            system=system,
            auto_reduce_dimensions=auto_reduce_dimensions,
            preprocessors=preprocessors,
        )

    def pi_theorem(self, quantities):
        """Builds dimensionless quantities using the Buckingham π theorem
        :param quantities: mapping between variable name and units
        :type quantities: dict
        :return: a list of dimensionless quantities expressed as dicts
        """
        return pi_theorem(quantities, self)

    def setup_matplotlib(self, enable=True):
        """Set up handlers for matplotlib's unit support.
        :param enable: whether support should be enabled or disabled
        :type enable: bool
        """
        # Delays importing matplotlib until it's actually requested
        from .matplotlib import setup_matplotlib_handlers

        setup_matplotlib_handlers(self, enable)

    wraps = registry_helpers.wraps

    check = registry_helpers.check


class LazyRegistry:
    def __init__(self, args=None, kwargs=None):
        self.__dict__["params"] = args or (), kwargs or {}

    def __init(self):
        args, kwargs = self.__dict__["params"]
        kwargs["on_redefinition"] = "raise"
        self.__class__ = UnitRegistry
        self.__init__(*args, **kwargs)
        self._after_init()

    def __getattr__(self, item):
        if item == "_on_redefinition":
            return "raise"
        self.__init()
        return getattr(self, item)

    def __setattr__(self, key, value):
        if key == "__class__":
            super().__setattr__(key, value)
        else:
            self.__init()
            setattr(self, key, value)

    def __getitem__(self, item):
        self.__init()
        return self[item]

    def __call__(self, *args, **kwargs):
        self.__init()
        return self(*args, **kwargs)<|MERGE_RESOLUTION|>--- conflicted
+++ resolved
@@ -41,15 +41,8 @@
 from contextlib import closing, contextmanager
 from decimal import Decimal
 from fractions import Fraction
-<<<<<<< HEAD
-from contextlib import contextmanager, closing
-from io import open, StringIO
-from collections import ChainMap, defaultdict
-from tokenize import NUMBER, NAME
-=======
 from io import StringIO
 from tokenize import NAME, NUMBER
->>>>>>> 3936c36b
 
 import pkg_resources
 
@@ -1080,18 +1073,11 @@
         # If the unit is not in the registry might be because it is not
         # registered with its prefixed version.
         # TODO: Might be better to register them.
-<<<<<<< HEAD
         names = self.parse_unit_name(u)
         assert len(names) == 1
         _, base_name, _ = names[0]
         try:
             return self._units[base_name].is_multiplicative
-=======
-        candidates = self._dedup_candidates(self.parse_unit_name(u))
-        try:
-            u = candidates[0][1]
-            return self._units[u].is_multiplicative
->>>>>>> 3936c36b
         except KeyError:
             raise UndefinedUnitError(u)
 
