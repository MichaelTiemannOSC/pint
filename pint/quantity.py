"""
    pint.quantity
    ~~~~~~~~~~~~~

    :copyright: 2016 by Pint Authors, see AUTHORS for more details.
    :license: BSD, see LICENSE for more details.
"""

import bisect
import contextlib
import copy
import datetime
import functools
import locale
import math
import numbers
import operator
import re
import warnings

from pkg_resources.extern.packaging import version

<<<<<<< HEAD
from .formatting import (
    remove_custom_flags,
    siunitx_format_unit,
    ndarray_to_latex,
    ndarray_to_latex_parts,
    _pretty_fmt_exponent,
=======
from .compat import SKIP_ARRAY_FUNCTION_CHANGE_WARNING  # noqa: F401
from .compat import (
    NUMPY_VER,
    BehaviorChangeWarning,
    Loc,
    _to_magnitude,
    array_function_change_msg,
    eq,
    is_upcast_type,
    ndarray,
    np,
>>>>>>> 3936c36b
)
from .definitions import UnitDefinition
from .errors import (
    DimensionalityError,
    OffsetUnitCalculusError,
    PintTypeError,
    UnitStrippedWarning,
)
from .formatting import (
    ndarray_to_latex,
    ndarray_to_latex_parts,
    remove_custom_flags,
    siunitx_format_unit,
)
from .numpy_func import (
    HANDLED_UFUNCS,
    copy_units_output_ufuncs,
    get_op_output_unit,
    matching_input_copy_units_output_ufuncs,
    matching_input_set_units_output_ufuncs,
    numpy_wrap,
    op_units_output_ufuncs,
    set_units_ufuncs,
)
from .util import (
    PrettyIPython,
    SharedRegistryObject,
    UnitsContainer,
    infer_base_unit,
    logger,
    to_units_container,
)


class _Exception(Exception):  # pragma: no cover
    def __init__(self, internal):
        self.internal = internal


def reduce_dimensions(f):
    def wrapped(self, *args, **kwargs):
        result = f(self, *args, **kwargs)
        if result._REGISTRY.auto_reduce_dimensions:
            return result.to_reduced_units()
        else:
            return result

    return wrapped


def ireduce_dimensions(f):
    def wrapped(self, *args, **kwargs):
        result = f(self, *args, **kwargs)
        if result._REGISTRY.auto_reduce_dimensions:
            result.ito_reduced_units()
        return result

    return wrapped


def check_implemented(f):
    def wrapped(self, *args, **kwargs):
        other = args[0]
        if is_upcast_type(other):
            return NotImplemented
        # pandas often gets to arrays of quantities [ Q_(1,"m"), Q_(2,"m")]
        # and expects Quantity * array[Quantity] should return NotImplemented
        elif isinstance(other, list) and other and isinstance(other[0], type(self)):
            return NotImplemented
        result = f(self, *args, **kwargs)
        return result

    return wrapped


@contextlib.contextmanager
def printoptions(*args, **kwargs):
    """
    Numpy printoptions context manager released with version 1.15.0
    https://docs.scipy.org/doc/numpy/reference/generated/numpy.printoptions.html
    """

    opts = np.get_printoptions()
    try:
        np.set_printoptions(*args, **kwargs)
        yield np.get_printoptions()
    finally:
        np.set_printoptions(**opts)


class Quantity(PrettyIPython, SharedRegistryObject):
    """Implements a class to describe a physical quantity:
    the product of a numerical value and a unit of measurement.

    :param value: value of the physical quantity to be created
    :type value: str, pint.Quantity or any numeric type
    :param units: units of the physical quantity to be created
    :type units: UnitsContainer, str or pint.Quantity
    """

    #: Default formatting string.
    default_format = ""

    @property
    def force_ndarray(self):
        return self._REGISTRY.force_ndarray

    def __reduce__(self):
        """Allow pickling quantities. Since UnitRegistries are not pickled, upon
        unpickling the new object is always attached to the application registry.
        """
        from . import _unpickle

        # Note: type(self) would be a mistake as subclasses built by
        # build_quantity_class can't be pickled
        return _unpickle, (Quantity, self.magnitude, self._units)

    def __new__(cls, value, units=None):
        global SKIP_ARRAY_FUNCTION_CHANGE_WARNING

        if units is None:
            if isinstance(value, str):
                if value == "":
                    raise ValueError(
                        "Expression to parse as Quantity cannot " "be an empty string."
                    )
                ureg = SharedRegistryObject.__new__(cls)._REGISTRY
                inst = ureg.parse_expression(value)
                return cls.__new__(cls, inst)
            elif isinstance(value, cls):
                inst = copy.copy(value)
            else:
                inst = SharedRegistryObject.__new__(cls)
                inst._magnitude = _to_magnitude(value, inst.force_ndarray)
                inst._units = UnitsContainer()
        elif isinstance(units, (UnitsContainer, UnitDefinition)):
            inst = SharedRegistryObject.__new__(cls)
            inst._magnitude = _to_magnitude(value, inst.force_ndarray)
            inst._units = units
        elif isinstance(units, str):
            inst = SharedRegistryObject.__new__(cls)
            inst._magnitude = _to_magnitude(value, inst.force_ndarray)
            inst._units = inst._REGISTRY.parse_units(units)._units
        elif isinstance(units, SharedRegistryObject):
            if isinstance(units, Quantity) and units.magnitude != 1:
                inst = copy.copy(units)
                logger.warning(
                    "Creating new Quantity using a non unity " "Quantity as units."
                )
            else:
                inst = SharedRegistryObject.__new__(cls)
                inst._units = units._units
            inst._magnitude = _to_magnitude(value, inst.force_ndarray)
        else:
            raise TypeError(
                "units must be of type str, Quantity or "
                "UnitsContainer; not {}.".format(type(units))
            )

        inst.__used = False
        inst.__handling = None

        if not SKIP_ARRAY_FUNCTION_CHANGE_WARNING and isinstance(
            inst._magnitude, ndarray
        ):
            warnings.warn(array_function_change_msg, BehaviorChangeWarning)
            SKIP_ARRAY_FUNCTION_CHANGE_WARNING = True

        return inst

    @property
    def debug_used(self):
        return self.__used

    def __iter__(self):
        # Make sure that, if self.magnitude is not iterable, we raise TypeError as soon
        # as one calls iter(self) without waiting for the first element to be drawn from
        # the iterator
        it_magnitude = iter(self.magnitude)

        def it_outer():
            for element in it_magnitude:
                yield self.__class__(element, self._units)

        return it_outer()

    def __copy__(self):
        ret = self.__class__(copy.copy(self._magnitude), self._units)
        ret.__used = self.__used
        return ret

    def __deepcopy__(self, memo):
        ret = self.__class__(
            copy.deepcopy(self._magnitude, memo), copy.deepcopy(self._units, memo)
        )
        ret.__used = self.__used
        return ret

    def __str__(self):
        return format(self)

    def __bytes__(self):
        return str(self).encode(locale.getpreferredencoding())

    def __repr__(self):
        return f"<Quantity({self._magnitude}, '{self._units}')>"

    def __hash__(self):
        self_base = self.to_base_units()
        if self_base.dimensionless:
            return hash(self_base.magnitude)
        else:
            return hash((self_base.__class__, self_base.magnitude, self_base.units))

    _exp_pattern = re.compile(r"([0-9]\.?[0-9]*)e(-?)\+?0*([0-9]+)")

    def __format__(self, spec):
        spec = spec or self.default_format

        if "L" in spec:
            allf = plain_allf = r"{}\ {}"
        else:
            allf = plain_allf = "{} {}"

        # If Compact is selected, do it at the beginning
        if "#" in spec:
            spec = spec.replace("#", "")
            obj = self.to_compact()
        else:
            obj = self

        # the LaTeX siunitx code
        if "Lx" in spec:
            spec = spec.replace("Lx", "")
            # TODO: add support for extracting options
            opts = ""
            ustr = siunitx_format_unit(obj.units)
            allf = r"\SI[%s]{{{}}}{{{}}}" % opts
        elif "H" in spec:
            ustr = format(obj.units, spec)
            assert ustr[:2] == r"\["
            assert ustr[-2:] == r"\]"
            ustr = ustr[2:-2]
            allf = r"\[{}\ {}\]"
        else:
            ustr = format(obj.units, spec)

        mspec = remove_custom_flags(spec)
        if isinstance(self.magnitude, ndarray):
            if "L" in spec:
                mstr = ndarray_to_latex(obj.magnitude, mspec)
            elif "H" in spec:
                allf = r"\[{} {}\]"
                # this is required to have the magnitude and unit in the same line
                parts = ndarray_to_latex_parts(obj.magnitude, mspec)

                if len(parts) > 1:
                    return "\n".join(allf.format(part, ustr) for part in parts)

                mstr = parts[0]
            else:
                formatter = "{{:{}}}".format(mspec)
                with printoptions(formatter={"float_kind": formatter.format}):
                    mstr = format(obj.magnitude).replace("\n", "")
        else:
            mstr = format(obj.magnitude, mspec).replace("\n", "")

        if "L" in spec:
            mstr = self._exp_pattern.sub(r"\1\\times 10^{\2\3}", mstr)
        elif "H" in spec:
            mstr = self._exp_pattern.sub(r"\1×10^{\2\3}", mstr)
        elif "P" in spec:
            m = self._exp_pattern.match(mstr)
            if m:
                exp = int(m.group(2) + m.group(3))
                mstr = self._exp_pattern.sub(r"\1×10" + _pretty_fmt_exponent(exp), mstr)

        if allf == plain_allf and ustr.startswith("1 /"):
            # Write e.g. "3 / s" instead of "3 1 / s"
            ustr = ustr[2:]
        return allf.format(mstr, ustr).strip()

    def _repr_pretty_(self, p, cycle):
        if cycle:
            super()._repr_pretty_(p, cycle)
        else:
            p.pretty(self.magnitude)
            p.text(" ")
            p.pretty(self.units)

    def format_babel(self, spec="", **kwspec):
        spec = spec or self.default_format

        # standard cases
        if "#" in spec:
            spec = spec.replace("#", "")
            obj = self.to_compact()
        else:
            obj = self
        kwspec = dict(kwspec)
        if "length" in kwspec:
            kwspec["babel_length"] = kwspec.pop("length")
        kwspec["locale"] = Loc.parse(kwspec["locale"])
        kwspec["babel_plural_form"] = kwspec["locale"].plural_form(obj.magnitude)
        return "{} {}".format(
            format(obj.magnitude, remove_custom_flags(spec)),
            obj.units.format_babel(spec, **kwspec),
        ).replace("\n", "")

    @property
    def magnitude(self):
        """Quantity's magnitude. Long form for `m`
        """
        return self._magnitude

    @property
    def m(self):
        """Quantity's magnitude. Short form for `magnitude`
        """
        return self._magnitude

    def m_as(self, units):
        """Quantity's magnitude expressed in particular units.

        :param units: destination units
        :type units: pint.Quantity, str or dict
        """
        return self.to(units).magnitude

    @property
    def units(self):
        """Quantity's units. Long form for `u`

        :rtype: UnitsContainer
        """
        return self._REGISTRY.Unit(self._units)

    @property
    def u(self):
        """Quantity's units. Short form for `units`

        :rtype: UnitsContainer
        """
        return self._REGISTRY.Unit(self._units)

    @property
    def unitless(self):
        """Return true if the quantity does not have units.
        """
        return not bool(self.to_root_units()._units)

    @property
    def dimensionless(self):
        """Return true if the quantity is dimensionless.
        """
        tmp = self.to_root_units()

        return not bool(tmp.dimensionality)

    _dimensionality = None

    @property
    def dimensionality(self):
        """Quantity's dimensionality (e.g. {length: 1, time: -1})
        """
        if self._dimensionality is None:
            self._dimensionality = self._REGISTRY._get_dimensionality(self._units)

        return self._dimensionality

    def check(self, dimension):
        """Return true if the quantity's dimension matches passed dimension.
        """
        return self.dimensionality == self._REGISTRY.get_dimensionality(dimension)

    @classmethod
    def from_list(cls, quant_list, units=None):
        """Transforms a list of Quantities into an numpy.array quantity.
        If no units are specified, the unit of the first element will be used.
        Same as from_sequence.

        If units is not specified and list is empty, the unit cannot be determined
        and a ValueError is raised.

        :param quant_list: list of pint.Quantity
        :type quant_list: list of pint.Quantity
        :param units: units of the physical quantity to be created
        :type units: UnitsContainer, str or pint.Quantity
        """
        return cls.from_sequence(quant_list, units=units)

    @classmethod
    def from_sequence(cls, seq, units=None):
        """Transforms a sequence of Quantities into an numpy.array quantity.
        If no units are specified, the unit of the first element will be used.

        If units is not specified and sequence is empty, the unit cannot be determined
        and a ValueError is raised.

        :param seq: sequence of pint.Quantity
        :type seq: sequence of pint.Quantity
        :param units: units of the physical quantity to be created
        :type units: UnitsContainer, str or pint.Quantity
        """

        len_seq = len(seq)
        if units is None:
            if len_seq:
                units = seq[0].u
            else:
                raise ValueError("Cannot determine units from empty sequence!")

        a = np.empty(len_seq)

        for i, seq_i in enumerate(seq):
            a[i] = seq_i.m_as(units)
            # raises DimensionalityError if incompatible units are used in the sequence

        return cls(a, units)

    @classmethod
    def from_tuple(cls, tup):
        return cls(tup[0], UnitsContainer(tup[1]))

    def to_tuple(self):
        return self.m, tuple(self._units.items())

    def compatible_units(self, *contexts):
        if contexts:
            with self._REGISTRY.context(*contexts):
                return self._REGISTRY.get_compatible_units(self._units)

        return self._REGISTRY.get_compatible_units(self._units)

    def _convert_magnitude_not_inplace(self, other, *contexts, **ctx_kwargs):
        if contexts:
            with self._REGISTRY.context(*contexts, **ctx_kwargs):
                return self._REGISTRY.convert(self._magnitude, self._units, other)

        return self._REGISTRY.convert(self._magnitude, self._units, other)

    def _convert_magnitude(self, other, *contexts, **ctx_kwargs):
        if contexts:
            with self._REGISTRY.context(*contexts, **ctx_kwargs):
                return self._REGISTRY.convert(self._magnitude, self._units, other)

        return self._REGISTRY.convert(
            self._magnitude,
            self._units,
            other,
            inplace=isinstance(self._magnitude, ndarray),
        )

    def ito(self, other=None, *contexts, **ctx_kwargs):
        """Inplace rescale to different units.

        :param other: destination units.
        :type other: pint.Quantity, str or dict
        """
        other = to_units_container(other, self._REGISTRY)

        self._magnitude = self._convert_magnitude(other, *contexts, **ctx_kwargs)
        self._units = other

        return None

    def to(self, other=None, *contexts, **ctx_kwargs):
        """Return Quantity rescaled to different units.

        :param other: destination units.
        :type other: pint.Quantity, str or dict
        """
        other = to_units_container(other, self._REGISTRY)

        magnitude = self._convert_magnitude_not_inplace(other, *contexts, **ctx_kwargs)

        return self.__class__(magnitude, other)

    def ito_root_units(self):
        """Return Quantity rescaled to base units
        """

        _, other = self._REGISTRY._get_root_units(self._units)

        self._magnitude = self._convert_magnitude(other)
        self._units = other

        return None

    def to_root_units(self):
        """Return Quantity rescaled to base units
        """
        _, other = self._REGISTRY._get_root_units(self._units)

        magnitude = self._convert_magnitude_not_inplace(other)

        return self.__class__(magnitude, other)

    def ito_base_units(self):
        """Return Quantity rescaled to base units
        """

        _, other = self._REGISTRY._get_base_units(self._units)

        self._magnitude = self._convert_magnitude(other)
        self._units = other

        return None

    def to_base_units(self):
        """Return Quantity rescaled to base units
        """
        _, other = self._REGISTRY._get_base_units(self._units)

        magnitude = self._convert_magnitude_not_inplace(other)

        return self.__class__(magnitude, other)

    def ito_reduced_units(self):
        """Return Quantity scaled in place to reduced units, i.e. one unit per
        dimension. This will not reduce compound units (intentionally), nor
        can it make use of contexts at this time.
        """
        # shortcuts in case we're dimensionless or only a single unit
        if self.dimensionless:
            return self.ito({})
        if len(self._units) == 1:
            return None

        newunits = self._units.copy()
        # loop through individual units and compare to each other unit
        # can we do better than a nested loop here?
        for unit1, exp in self._units.items():
            for unit2 in newunits:
                if unit1 != unit2:
                    power = self._REGISTRY._get_dimensionality_ratio(unit1, unit2)
                    if power:
                        newunits = newunits.add(unit2, exp / power).remove(unit1)
                        break

        return self.ito(newunits)

    def to_reduced_units(self):
        """Return Quantity scaled in place to reduced units, i.e. one unit per
        dimension. This will not reduce compound units (intentionally), nor
        can it make use of contexts at this time.
        """
        # can we make this more efficient?
        newq = copy.copy(self)
        newq.ito_reduced_units()
        return newq

    def to_compact(self, unit=None):
        """Return Quantity rescaled to compact, human-readable units.

        To get output in terms of a different unit, use the unit parameter.

        >>> import pint
        >>> ureg = pint.UnitRegistry()
        >>> (200e-9*ureg.s).to_compact()
        <Quantity(200.0, 'nanosecond')>
        >>> (1e-2*ureg('kg m/s^2')).to_compact('N')
        <Quantity(10.0, 'millinewton')>
        """
        if not isinstance(self.magnitude, numbers.Number):
            msg = (
                "to_compact applied to non numerical types "
                "has an undefined behavior."
            )
            w = RuntimeWarning(msg)
            warnings.warn(w, stacklevel=2)
            return self

        if (
            self.unitless
            or self.magnitude == 0
            or math.isnan(self.magnitude)
            or math.isinf(self.magnitude)
        ):
            return self

        SI_prefixes = {}
        for prefix in self._REGISTRY._prefixes.values():
            try:
                scale = prefix.converter.scale
                # Kludgy way to check if this is an SI prefix
                log10_scale = int(math.log10(scale))
                if log10_scale == math.log10(scale):
                    SI_prefixes[log10_scale] = prefix.name
            except Exception:
                SI_prefixes[0] = ""

        SI_prefixes = sorted(SI_prefixes.items())
        SI_powers = [item[0] for item in SI_prefixes]
        SI_bases = [item[1] for item in SI_prefixes]

        if unit is None:
            unit = infer_base_unit(self)

        q_base = self.to(unit)

        magnitude = q_base.magnitude

        units = list(q_base._units.items())
        units_numerator = [a for a in units if a[1] > 0]

        if len(units_numerator) > 0:
            unit_str, unit_power = units_numerator[0]
        else:
            unit_str, unit_power = units[0]

        if unit_power > 0:
            power = int(math.floor(math.log10(abs(magnitude)) / unit_power / 3)) * 3
        else:
            power = int(math.ceil(math.log10(abs(magnitude)) / unit_power / 3)) * 3

        prefix = SI_bases[bisect.bisect_left(SI_powers, power)]

        new_unit_str = prefix + unit_str
        new_unit_container = q_base._units.rename(unit_str, new_unit_str)

        return self.to(new_unit_container)

    # Mathematical operations
    def __int__(self):
        if self.dimensionless:
            return int(self._convert_magnitude_not_inplace(UnitsContainer()))
        raise DimensionalityError(self._units, "dimensionless")

    def __float__(self):
        if self.dimensionless:
            return float(self._convert_magnitude_not_inplace(UnitsContainer()))
        raise DimensionalityError(self._units, "dimensionless")

    def __complex__(self):
        if self.dimensionless:
            return complex(self._convert_magnitude_not_inplace(UnitsContainer()))
        raise DimensionalityError(self._units, "dimensionless")

    def _iadd_sub(self, other, op):
        """Perform addition or subtraction operation in-place and return the result.

        :param other: object to be added to / subtracted from self
        :type other: pint.Quantity or any type accepted by :func:`_to_magnitude`
        :param op: operator function (e.g. operator.add, operator.isub)
        :type op: function
        """
        if not self._check(other):
            # other not from same Registry or not a Quantity
            try:
                other_magnitude = _to_magnitude(other, self.force_ndarray)
            except PintTypeError:
                raise
            except TypeError:
                return NotImplemented
            if eq(other, 0, True):
                # If the other value is 0 (but not Quantity 0)
                # do the operation without checking units.
                # We do the calculation instead of just returning the same
                # value to enforce any shape checking and type casting due to
                # the operation.
                self._magnitude = op(self._magnitude, other_magnitude)
            elif self.dimensionless:
                self.ito(UnitsContainer())
                self._magnitude = op(self._magnitude, other_magnitude)
            else:
                raise DimensionalityError(self._units, "dimensionless")
            return self

        if not self.dimensionality == other.dimensionality:
            raise DimensionalityError(
                self._units, other._units, self.dimensionality, other.dimensionality
            )

        # Next we define some variables to make if-clauses more readable.
        self_non_mul_units = self._get_non_multiplicative_units()
        is_self_multiplicative = len(self_non_mul_units) == 0
        if len(self_non_mul_units) == 1:
            self_non_mul_unit = self_non_mul_units[0]
        other_non_mul_units = other._get_non_multiplicative_units()
        is_other_multiplicative = len(other_non_mul_units) == 0
        if len(other_non_mul_units) == 1:
            other_non_mul_unit = other_non_mul_units[0]

        # Presence of non-multiplicative units gives rise to several cases.
        if is_self_multiplicative and is_other_multiplicative:
            if self._units == other._units:
                self._magnitude = op(self._magnitude, other._magnitude)
            # If only self has a delta unit, other determines unit of result.
            elif self._get_delta_units() and not other._get_delta_units():
                self._magnitude = op(
                    self._convert_magnitude(other._units), other._magnitude
                )
                self._units = other._units
            else:
                self._magnitude = op(self._magnitude, other.to(self._units)._magnitude)

        elif (
            op == operator.isub
            and len(self_non_mul_units) == 1
            and self._units[self_non_mul_unit] == 1
            and not other._has_compatible_delta(self_non_mul_unit)
        ):
            if self._units == other._units:
                self._magnitude = op(self._magnitude, other._magnitude)
            else:
                self._magnitude = op(self._magnitude, other.to(self._units)._magnitude)
            self._units = self._units.rename(
                self_non_mul_unit, "delta_" + self_non_mul_unit
            )

        elif (
            op == operator.isub
            and len(other_non_mul_units) == 1
            and other._units[other_non_mul_unit] == 1
            and not self._has_compatible_delta(other_non_mul_unit)
        ):
            # we convert to self directly since it is multiplicative
            self._magnitude = op(self._magnitude, other.to(self._units)._magnitude)

        elif (
            len(self_non_mul_units) == 1
            # order of the dimension of offset unit == 1 ?
            and self._units[self_non_mul_unit] == 1
            and other._has_compatible_delta(self_non_mul_unit)
        ):
            # Replace offset unit in self by the corresponding delta unit.
            # This is done to prevent a shift by offset in the to()-call.
            tu = self._units.rename(self_non_mul_unit, "delta_" + self_non_mul_unit)
            self._magnitude = op(self._magnitude, other.to(tu)._magnitude)
        elif (
            len(other_non_mul_units) == 1
            # order of the dimension of offset unit == 1 ?
            and other._units[other_non_mul_unit] == 1
            and self._has_compatible_delta(other_non_mul_unit)
        ):
            # Replace offset unit in other by the corresponding delta unit.
            # This is done to prevent a shift by offset in the to()-call.
            tu = other._units.rename(other_non_mul_unit, "delta_" + other_non_mul_unit)
            self._magnitude = op(self._convert_magnitude(tu), other._magnitude)
            self._units = other._units
        else:
            raise OffsetUnitCalculusError(self._units, other._units)

        return self

    @check_implemented
    def _add_sub(self, other, op):
        """Perform addition or subtraction operation and return the result.

        :param other: object to be added to / subtracted from self
        :type other: pint.Quantity or any type accepted by :func:`_to_magnitude`
        :param op: operator function (e.g. operator.add, operator.isub)
        :type op: function
        """
        if not self._check(other):
            # other not from same Registry or not a Quantity
            if eq(other, 0, True):
                # If the other value is 0 (but not Quantity 0)
                # do the operation without checking units.
                # We do the calculation instead of just returning the same
                # value to enforce any shape checking and type casting due to
                # the operation.
                units = self._units
                magnitude = op(
                    self._magnitude, _to_magnitude(other, self.force_ndarray)
                )
            elif self.dimensionless:
                units = UnitsContainer()
                magnitude = op(
                    self.to(units)._magnitude, _to_magnitude(other, self.force_ndarray)
                )
            else:
                raise DimensionalityError(self._units, "dimensionless")
            return self.__class__(magnitude, units)

        if not self.dimensionality == other.dimensionality:
            raise DimensionalityError(
                self._units, other._units, self.dimensionality, other.dimensionality
            )

        # Next we define some variables to make if-clauses more readable.
        self_non_mul_units = self._get_non_multiplicative_units()
        is_self_multiplicative = len(self_non_mul_units) == 0
        if len(self_non_mul_units) == 1:
            self_non_mul_unit = self_non_mul_units[0]
        other_non_mul_units = other._get_non_multiplicative_units()
        is_other_multiplicative = len(other_non_mul_units) == 0
        if len(other_non_mul_units) == 1:
            other_non_mul_unit = other_non_mul_units[0]

        # Presence of non-multiplicative units gives rise to several cases.
        if is_self_multiplicative and is_other_multiplicative:
            if self._units == other._units:
                magnitude = op(self._magnitude, other._magnitude)
                units = self._units
            # If only self has a delta unit, other determines unit of result.
            elif self._get_delta_units() and not other._get_delta_units():
                magnitude = op(self._convert_magnitude(other._units), other._magnitude)
                units = other._units
            else:
                units = self._units
                magnitude = op(self._magnitude, other.to(self._units).magnitude)

        elif (
            op == operator.sub
            and len(self_non_mul_units) == 1
            and self._units[self_non_mul_unit] == 1
            and not other._has_compatible_delta(self_non_mul_unit)
        ):
            if self._units == other._units:
                magnitude = op(self._magnitude, other._magnitude)
            else:
                magnitude = op(self._magnitude, other.to(self._units)._magnitude)
            units = self._units.rename(self_non_mul_unit, "delta_" + self_non_mul_unit)

        elif (
            op == operator.sub
            and len(other_non_mul_units) == 1
            and other._units[other_non_mul_unit] == 1
            and not self._has_compatible_delta(other_non_mul_unit)
        ):
            # we convert to self directly since it is multiplicative
            magnitude = op(self._magnitude, other.to(self._units)._magnitude)
            units = self._units

        elif (
            len(self_non_mul_units) == 1
            # order of the dimension of offset unit == 1 ?
            and self._units[self_non_mul_unit] == 1
            and other._has_compatible_delta(self_non_mul_unit)
        ):
            # Replace offset unit in self by the corresponding delta unit.
            # This is done to prevent a shift by offset in the to()-call.
            tu = self._units.rename(self_non_mul_unit, "delta_" + self_non_mul_unit)
            magnitude = op(self._magnitude, other.to(tu).magnitude)
            units = self._units
        elif (
            len(other_non_mul_units) == 1
            # order of the dimension of offset unit == 1 ?
            and other._units[other_non_mul_unit] == 1
            and self._has_compatible_delta(other_non_mul_unit)
        ):
            # Replace offset unit in other by the corresponding delta unit.
            # This is done to prevent a shift by offset in the to()-call.
            tu = other._units.rename(other_non_mul_unit, "delta_" + other_non_mul_unit)
            magnitude = op(self._convert_magnitude(tu), other._magnitude)
            units = other._units
        else:
            raise OffsetUnitCalculusError(self._units, other._units)

        return self.__class__(magnitude, units)

    def __iadd__(self, other):
        if isinstance(other, datetime.datetime):
            return self.to_timedelta() + other
        elif not isinstance(self._magnitude, ndarray):
            return self._add_sub(other, operator.add)
        else:
            return self._iadd_sub(other, operator.iadd)

    def __add__(self, other):
        if isinstance(other, datetime.datetime):
            return self.to_timedelta() + other
        else:
            return self._add_sub(other, operator.add)

    __radd__ = __add__

    def __isub__(self, other):
        if not isinstance(self._magnitude, ndarray):
            return self._add_sub(other, operator.sub)
        else:
            return self._iadd_sub(other, operator.isub)

    def __sub__(self, other):
        return self._add_sub(other, operator.sub)

    def __rsub__(self, other):
        if isinstance(other, datetime.datetime):
            return other - self.to_timedelta()
        else:
            return -self._add_sub(other, operator.sub)

    @ireduce_dimensions
    def _imul_div(self, other, magnitude_op, units_op=None):
        """Perform multiplication or division operation in-place and return the
        result.

        :param other: object to be multiplied/divided with self
        :type other: pint.Quantity or any type accepted by :func:`_to_magnitude`
        :param magnitude_op: operator function to perform on the magnitudes
            (e.g. operator.mul)
        :type magnitude_op: function
        :param units_op: operator function to perform on the units; if None,
            *magnitude_op* is used
        :type units_op: function or None
        """
        if units_op is None:
            units_op = magnitude_op

        offset_units_self = self._get_non_multiplicative_units()
        no_offset_units_self = len(offset_units_self)

        if not self._check(other):

            if not self._ok_for_muldiv(no_offset_units_self):
                raise OffsetUnitCalculusError(self._units, getattr(other, "units", ""))
            if len(offset_units_self) == 1:
                if self._units[offset_units_self[0]] != 1 or magnitude_op not in [
                    operator.mul,
                    operator.imul,
                ]:
                    raise OffsetUnitCalculusError(
                        self._units, getattr(other, "units", "")
                    )
            try:
                other_magnitude = _to_magnitude(other, self.force_ndarray)
            except PintTypeError:
                raise
            except TypeError:
                return NotImplemented
            self._magnitude = magnitude_op(self._magnitude, other_magnitude)
            self._units = units_op(self._units, UnitsContainer())
            return self

        if isinstance(other, self._REGISTRY.Unit):
            other = 1.0 * other

        if not self._ok_for_muldiv(no_offset_units_self):
            raise OffsetUnitCalculusError(self._units, other._units)
        elif no_offset_units_self == 1 and len(self._units) == 1:
            self.ito_root_units()

        no_offset_units_other = len(other._get_non_multiplicative_units())

        if not other._ok_for_muldiv(no_offset_units_other):
            raise OffsetUnitCalculusError(self._units, other._units)
        elif no_offset_units_other == 1 and len(other._units) == 1:
            other.ito_root_units()

        self._magnitude = magnitude_op(self._magnitude, other._magnitude)
        self._units = units_op(self._units, other._units)

        return self

    @check_implemented
    @ireduce_dimensions
    def _mul_div(self, other, magnitude_op, units_op=None):
        """Perform multiplication or division operation and return the result.

        :param other: object to be multiplied/divided with self
        :type other: pint.Quantity or any type accepted by :func:`_to_magnitude`
        :param magnitude_op: operator function to perform on the magnitudes
            (e.g. operator.mul)
        :type magnitude_op: function
        :param units_op: operator function to perform on the units; if None,
            *magnitude_op* is used
        :type units_op: function or None
        """
        if units_op is None:
            units_op = magnitude_op

        offset_units_self = self._get_non_multiplicative_units()
        no_offset_units_self = len(offset_units_self)

        if not self._check(other):

            if not self._ok_for_muldiv(no_offset_units_self):
                raise OffsetUnitCalculusError(self._units, getattr(other, "units", ""))
            if len(offset_units_self) == 1:
                if self._units[offset_units_self[0]] != 1 or magnitude_op not in [
                    operator.mul,
                    operator.imul,
                ]:
                    raise OffsetUnitCalculusError(
                        self._units, getattr(other, "units", "")
                    )
            try:
                other_magnitude = _to_magnitude(other, self.force_ndarray)
            except PintTypeError:
                raise
            except TypeError:
                return NotImplemented

            magnitude = magnitude_op(self._magnitude, other_magnitude)
            units = units_op(self._units, UnitsContainer())

            return self.__class__(magnitude, units)

        if isinstance(other, self._REGISTRY.Unit):
            other = 1.0 * other

        new_self = self

        if not self._ok_for_muldiv(no_offset_units_self):
            raise OffsetUnitCalculusError(self._units, other._units)
        elif no_offset_units_self == 1 and len(self._units) == 1:
            new_self = self.to_root_units()

        no_offset_units_other = len(other._get_non_multiplicative_units())

        if not other._ok_for_muldiv(no_offset_units_other):
            raise OffsetUnitCalculusError(self._units, other._units)
        elif no_offset_units_other == 1 and len(other._units) == 1:
            other = other.to_root_units()

        magnitude = magnitude_op(new_self._magnitude, other._magnitude)
        units = units_op(new_self._units, other._units)

        return self.__class__(magnitude, units)

    def __imul__(self, other):
        if not isinstance(self._magnitude, ndarray):
            return self._mul_div(other, operator.mul)
        else:
            return self._imul_div(other, operator.imul)

    def __mul__(self, other):
        return self._mul_div(other, operator.mul)

    __rmul__ = __mul__

    def __matmul__(self, other):
        # Use NumPy ufunc (existing since 1.16) for matrix multiplication
        if version.parse(NUMPY_VER) >= version.parse("1.16"):
            return np.matmul(self, other)
        else:
            return NotImplemented

    __rmatmul__ = __matmul__

    def __itruediv__(self, other):
        if not isinstance(self._magnitude, ndarray):
            return self._mul_div(other, operator.truediv)
        else:
            return self._imul_div(other, operator.itruediv)

    def __truediv__(self, other):
        return self._mul_div(other, operator.truediv)

    def __rtruediv__(self, other):
        try:
            other_magnitude = _to_magnitude(other, self.force_ndarray)
        except PintTypeError:
            raise
        except TypeError:
            return NotImplemented

        no_offset_units_self = len(self._get_non_multiplicative_units())
        if not self._ok_for_muldiv(no_offset_units_self):
            raise OffsetUnitCalculusError(self._units, "")
        elif no_offset_units_self == 1 and len(self._units) == 1:
            self = self.to_root_units()

        return self.__class__(other_magnitude / self._magnitude, 1 / self._units)

    __div__ = __truediv__
    __rdiv__ = __rtruediv__
    __idiv__ = __itruediv__

    def __ifloordiv__(self, other):
        if self._check(other):
            self._magnitude //= other.to(self._units)._magnitude
        elif self.dimensionless:
            self._magnitude = self.to("")._magnitude // other
        else:
            raise DimensionalityError(self._units, "dimensionless")
        self._units = UnitsContainer({})
        return self

    @check_implemented
    def __floordiv__(self, other):
        if self._check(other):
            magnitude = self._magnitude // other.to(self._units)._magnitude
        elif self.dimensionless:
            magnitude = self.to("")._magnitude // other
        else:
            raise DimensionalityError(self._units, "dimensionless")
        return self.__class__(magnitude, UnitsContainer({}))

    @check_implemented
    def __rfloordiv__(self, other):
        if self._check(other):
            magnitude = other._magnitude // self.to(other._units)._magnitude
        elif self.dimensionless:
            magnitude = other // self.to("")._magnitude
        else:
            raise DimensionalityError(self._units, "dimensionless")
        return self.__class__(magnitude, UnitsContainer({}))

    def __imod__(self, other):
        if not self._check(other):
            other = self.__class__(other, UnitsContainer({}))
        self._magnitude %= other.to(self._units)._magnitude
        return self

    @check_implemented
    def __mod__(self, other):
        if not self._check(other):
            other = self.__class__(other, UnitsContainer({}))
        magnitude = self._magnitude % other.to(self._units)._magnitude
        return self.__class__(magnitude, self._units)

    @check_implemented
    def __rmod__(self, other):
        if self._check(other):
            magnitude = other._magnitude % self.to(other._units)._magnitude
            return self.__class__(magnitude, other._units)
        elif self.dimensionless:
            magnitude = other % self.to("")._magnitude
            return self.__class__(magnitude, UnitsContainer({}))
        else:
            raise DimensionalityError(self._units, "dimensionless")

    @check_implemented
    def __divmod__(self, other):
        if not self._check(other):
            other = self.__class__(other, UnitsContainer({}))
        q, r = divmod(self._magnitude, other.to(self._units)._magnitude)
        return (self.__class__(q, UnitsContainer({})), self.__class__(r, self._units))

    @check_implemented
    def __rdivmod__(self, other):
        if self._check(other):
            q, r = divmod(other._magnitude, self.to(other._units)._magnitude)
            unit = other._units
        elif self.dimensionless:
            q, r = divmod(other, self.to("")._magnitude)
            unit = UnitsContainer({})
        else:
            raise DimensionalityError(self._units, "dimensionless")
        return (self.__class__(q, UnitsContainer({})), self.__class__(r, unit))

    def __ipow__(self, other):
        if not isinstance(self._magnitude, ndarray):
            return self.__pow__(other)

        try:
            _to_magnitude(other, self.force_ndarray)
        except PintTypeError:
            raise
        except TypeError:
            return NotImplemented
        else:
            if not self._ok_for_muldiv:
                raise OffsetUnitCalculusError(self._units)

            if isinstance(getattr(other, "_magnitude", other), ndarray):
                # arrays are refused as exponent, because they would create
                # len(array) quantities of len(set(array)) different units
                # unless the base is dimensionless.
                if self.dimensionless:
                    if getattr(other, "dimensionless", False):
                        self._magnitude **= other.m_as("")
                        return self
                    elif not getattr(other, "dimensionless", True):
                        raise DimensionalityError(other._units, "dimensionless")
                    else:
                        self._magnitude **= other
                        return self
                elif np.size(other) > 1:
                    raise DimensionalityError(
                        self._units,
                        "dimensionless",
                        extra_msg=". Quantity array exponents are only allowed if the "
                        "base is dimensionless",
                    )

            if other == 1:
                return self
            elif other == 0:
                self._units = UnitsContainer()
            else:
                if not self._is_multiplicative:
                    if self._REGISTRY.autoconvert_offset_to_baseunit:
                        self.ito_base_units()
                    else:
                        raise OffsetUnitCalculusError(self._units)

                if getattr(other, "dimensionless", False):
                    other = other.to_base_units().magnitude
                    self._units **= other
                elif not getattr(other, "dimensionless", True):
                    raise DimensionalityError(self._units, "dimensionless")
                else:
                    self._units **= other

            self._magnitude **= _to_magnitude(other, self.force_ndarray)
            return self

    @check_implemented
    def __pow__(self, other):
        try:
            _to_magnitude(other, self.force_ndarray)
        except PintTypeError:
            raise
        except TypeError:
            return NotImplemented
        else:
            if not self._ok_for_muldiv:
                raise OffsetUnitCalculusError(self._units)

            if isinstance(getattr(other, "_magnitude", other), ndarray):
                # arrays are refused as exponent, because they would create
                # len(array) quantities of len(set(array)) different units
                # unless the base is dimensionless.
                if self.dimensionless:
                    if getattr(other, "dimensionless", False):
                        return self.__class__(self.m ** other.m_as(""))
                    elif not getattr(other, "dimensionless", True):
                        raise DimensionalityError(other._units, "dimensionless")
                    else:
                        return self.__class__(self.m ** other)
                elif np.size(other) > 1:
                    raise DimensionalityError(
                        self._units,
                        "dimensionless",
                        extra_msg=". Quantity array exponents are only allowed if the "
                        "base is dimensionless",
                    )

            new_self = self
            if other == 1:
                return self
            elif other == 0:
                units = UnitsContainer()
            else:
                if not self._is_multiplicative:
                    if self._REGISTRY.autoconvert_offset_to_baseunit:
                        new_self = self.to_root_units()
                    else:
                        raise OffsetUnitCalculusError(self._units)

                if getattr(other, "dimensionless", False):
                    units = new_self._units ** other.to_root_units().magnitude
                elif not getattr(other, "dimensionless", True):
                    raise DimensionalityError(other._units, "dimensionless")
                else:
                    units = new_self._units ** other

            magnitude = new_self._magnitude ** _to_magnitude(other, self.force_ndarray)
            return self.__class__(magnitude, units)

    @check_implemented
    def __rpow__(self, other):
        try:
            _to_magnitude(other, self.force_ndarray)
        except PintTypeError:
            raise
        except TypeError:
            return NotImplemented
        else:
            if not self.dimensionless:
                raise DimensionalityError(self._units, "dimensionless")
            if isinstance(self._magnitude, ndarray):
                if np.size(self._magnitude) > 1:
                    raise DimensionalityError(self._units, "dimensionless")
            new_self = self.to_root_units()
            return other ** new_self._magnitude

    def __abs__(self):
        return self.__class__(abs(self._magnitude), self._units)

    def __round__(self, ndigits=0):
        return self.__class__(round(self._magnitude, ndigits=ndigits), self._units)

    def __pos__(self):
        return self.__class__(operator.pos(self._magnitude), self._units)

    def __neg__(self):
        return self.__class__(operator.neg(self._magnitude), self._units)

    @check_implemented
    def __eq__(self, other):
        # We compare to the base class of Quantity because
        # each Quantity class is unique.
        if not isinstance(other, Quantity):
            if eq(other, 0, True):
                # Handle the special case in which we compare to zero
                # (or an array of zeros)
                if self._is_multiplicative:
                    # compare magnitude
                    return eq(self._magnitude, other, False)
                else:
                    # compare the magnitude after converting the
                    # non-multiplicative quantity to base units
                    if self._REGISTRY.autoconvert_offset_to_baseunit:
                        return eq(self.to_base_units()._magnitude, other, False)
                    else:
                        raise OffsetUnitCalculusError(self._units)

            return self.dimensionless and eq(
                self._convert_magnitude(UnitsContainer()), other, False
            )

        if eq(self._magnitude, 0, True) and eq(other._magnitude, 0, True):
            return self.dimensionality == other.dimensionality

        if self._units == other._units:
            return eq(self._magnitude, other._magnitude, False)

        try:
            return eq(
                self._convert_magnitude_not_inplace(other._units),
                other._magnitude,
                False,
            )
        except DimensionalityError:
            return False

    def __ne__(self, other):
        out = self.__eq__(other)
        if isinstance(out, ndarray):
            return np.logical_not(out)
        return not out

    @check_implemented
    def compare(self, other, op):
        if not isinstance(other, self.__class__):
            if self.dimensionless:
                return op(self._convert_magnitude_not_inplace(UnitsContainer()), other)
            elif eq(other, 0, True):
                # Handle the special case in which we compare to zero
                # (or an array of zeros)
                if self._is_multiplicative:
                    # compare magnitude
                    return op(self._magnitude, other)
                else:
                    # compare the magnitude after converting the
                    # non-multiplicative quantity to base units
                    if self._REGISTRY.autoconvert_offset_to_baseunit:
                        return op(self.to_base_units()._magnitude, other)
                    else:
                        raise OffsetUnitCalculusError(self._units)
            else:
                raise ValueError("Cannot compare Quantity and {}".format(type(other)))

        if self._units == other._units:
            return op(self._magnitude, other._magnitude)
        if self.dimensionality != other.dimensionality:
            raise DimensionalityError(
                self._units, other._units, self.dimensionality, other.dimensionality
            )
        return op(self.to_root_units().magnitude, other.to_root_units().magnitude)

    __lt__ = lambda self, other: self.compare(other, op=operator.lt)
    __le__ = lambda self, other: self.compare(other, op=operator.le)
    __ge__ = lambda self, other: self.compare(other, op=operator.ge)
    __gt__ = lambda self, other: self.compare(other, op=operator.gt)

    def __bool__(self):
        return bool(self._magnitude)

    __nonzero__ = __bool__

    # NumPy function/ufunc support
    __array_priority__ = 17

    def __array_ufunc__(self, ufunc, method, *inputs, **kwargs):
        if method != "__call__":
            # Only handle ufuncs as callables
            return NotImplemented

        # Replicate types from __array_function__
        types = set(
            type(arg)
            for arg in list(inputs) + list(kwargs.values())
            if hasattr(arg, "__array_ufunc__")
        )

        return numpy_wrap("ufunc", ufunc, inputs, kwargs, types)

    def __array_function__(self, func, types, args, kwargs):
        return numpy_wrap("function", func, args, kwargs, types)

    _wrapped_numpy_methods = ["flatten", "astype", "item"]

    def _numpy_method_wrap(self, func, *args, **kwargs):
        """Convenience method to wrap on the fly NumPy ndarray methods taking
        care of the units.
        """
        # Set input units if needed
        if func.__name__ in set_units_ufuncs:
            self.__ito_if_needed(set_units_ufuncs[func.__name__][0])

        value = func(*args, **kwargs)

        # Set output units as needed
        if func.__name__ in (
            matching_input_copy_units_output_ufuncs
            + copy_units_output_ufuncs
            + self._wrapped_numpy_methods
        ):
            output_unit = self._units
        elif func.__name__ in set_units_ufuncs:
            output_unit = set_units_ufuncs[func.__name__][1]
        elif func.__name__ in matching_input_set_units_output_ufuncs:
            output_unit = matching_input_set_units_output_ufuncs[func.__name__]
        elif func.__name__ in op_units_output_ufuncs:
            output_unit = get_op_output_unit(
                op_units_output_ufuncs[func.__name__],
                self.units,
                list(args) + list(kwargs.values()),
                self._magnitude.size,
            )
        else:
            output_unit = None

        if output_unit is not None:
            return self.__class__(value, output_unit)
        else:
            return value

    def clip(self, first=None, second=None, out=None, **kwargs):
        minimum = kwargs.get("min", first)
        maximum = kwargs.get("max", second)

        if minimum is None and maximum is None:
            raise TypeError("clip() takes at least 3 arguments (2 given)")

        if maximum is None and "min" not in kwargs:
            minimum, maximum = maximum, minimum

        kwargs = {"out": out}

        if minimum is not None:
            if isinstance(minimum, self.__class__):
                kwargs["min"] = minimum.to(self).magnitude
            elif self.dimensionless:
                kwargs["min"] = minimum
            else:
                raise DimensionalityError("dimensionless", self._units)

        if maximum is not None:
            if isinstance(maximum, self.__class__):
                kwargs["max"] = maximum.to(self).magnitude
            elif self.dimensionless:
                kwargs["max"] = maximum
            else:
                raise DimensionalityError("dimensionless", self._units)

        return self.__class__(self.magnitude.clip(**kwargs), self._units)

    def fill(self, value):
        self._units = value._units
        return self.magnitude.fill(value.magnitude)

    def put(self, indices, values, mode="raise"):
        if isinstance(values, self.__class__):
            values = values.to(self).magnitude
        elif self.dimensionless:
            values = self.__class__(values, "").to(self)
        else:
            raise DimensionalityError("dimensionless", self._units)
        self.magnitude.put(indices, values, mode)

    @property
    def real(self):
        return self.__class__(self._magnitude.real, self._units)

    @property
    def imag(self):
        return self.__class__(self._magnitude.imag, self._units)

    @property
    def T(self):
        return self.__class__(self._magnitude.T, self._units)

    @property
    def flat(self):
        for v in self._magnitude.flat:
            yield self.__class__(v, self._units)

    @property
    def shape(self):
        return self._magnitude.shape

    @shape.setter
    def shape(self, value):
        self._magnitude.shape = value

    def searchsorted(self, v, side="left", sorter=None):
        if isinstance(v, self.__class__):
            v = v.to(self).magnitude
        elif self.dimensionless:
            v = self.__class__(v, "").to(self)
        else:
            raise DimensionalityError("dimensionless", self._units)
        return self.magnitude.searchsorted(v, side)

    def dot(self, b):
        """Dot product of two arrays.

        Wraps np.dot().
        """
        return np.dot(self, b)

    def __ito_if_needed(self, to_units):
        if self.unitless and to_units == "radian":
            return

        self.ito(to_units)

    def __len__(self):
        return len(self._magnitude)

    def __getattr__(self, item):
        # Attributes starting with `__array_` are common attributes of NumPy ndarray.
        # They are requested by numpy functions.
        if item.startswith("__array_"):
            warnings.warn(
                "The unit of the quantity is stripped when getting {} "
                "attribute".format(item),
                UnitStrippedWarning,
                stacklevel=2,
            )
            if isinstance(self._magnitude, ndarray):
                return getattr(self._magnitude, item)
            else:
                # If an `__array_` attributes is requested but the magnitude is not an ndarray,
                # we convert the magnitude to a numpy ndarray.
                # TODO (#905 follow-up): Potentially problematic, investigate for duck arrays
                magnitude_as_array = _to_magnitude(self._magnitude, force_ndarray=True)
                return getattr(magnitude_as_array, item)
        elif item in HANDLED_UFUNCS or item in self._wrapped_numpy_methods:
            # TODO (#905 follow-up): Potentially problematic, investigate for duck arrays/scalars
            magnitude_as_array = _to_magnitude(self._magnitude, True)
            attr = getattr(magnitude_as_array, item)
            if callable(attr):
                return functools.partial(self._numpy_method_wrap, attr)
            else:
                raise AttributeError("NumPy method {} was not callable.".format(item))

        try:
            return getattr(self._magnitude, item)
        except AttributeError:
            raise AttributeError(
                "Neither Quantity object nor its magnitude ({}) "
                "has attribute '{}'".format(self._magnitude, item)
            )

    def __getitem__(self, key):
        try:
            return type(self)(self._magnitude[key], self._units)
        except PintTypeError:
            raise
        except TypeError:
            raise TypeError(
                "Neither Quantity object nor its magnitude ({})"
                "supports indexing".format(self._magnitude)
            )

    def __setitem__(self, key, value):
        try:
            if math.isnan(value):
                self._magnitude[key] = value
                return
        except TypeError:
            pass

        try:
            if isinstance(value, self.__class__):
                factor = self.__class__(
                    value.magnitude, value._units / self._units
                ).to_root_units()
            else:
                factor = self.__class__(value, self._units ** (-1)).to_root_units()

            if isinstance(factor, self.__class__):
                if not factor.dimensionless:
                    raise DimensionalityError(
                        value,
                        self.units,
                        extra_msg=". Assign a quantity with the same dimensionality "
                        "or access the magnitude directly as "
                        f"`obj.magnitude[{key}] = {value}`.",
                    )
                self._magnitude[key] = factor.magnitude
            else:
                self._magnitude[key] = factor

        except PintTypeError:
            raise
        except TypeError as exc:
            raise TypeError(
                f"Neither Quantity object nor its magnitude ({self._magnitude}) "
                "supports indexing"
            ) from exc

    def tolist(self):
        units = self._units
        return [
            self.__class__(value, units).tolist()
            if isinstance(value, list)
            else self.__class__(value, units)
            for value in self._magnitude.tolist()
        ]

    # Measurement support
    def plus_minus(self, error, relative=False):
        if isinstance(error, self.__class__):
            if relative:
                raise ValueError("{} is not a valid relative error.".format(error))
            error = error.to(self._units).magnitude
        else:
            if relative:
                error = error * abs(self.magnitude)

        return self._REGISTRY.Measurement(copy.copy(self.magnitude), error, self._units)

    # methods/properties that help for math operations with offset units
    @property
    def _is_multiplicative(self):
        """Check if the Quantity object has only multiplicative units.
        """
        return not self._get_non_multiplicative_units()

    def _get_non_multiplicative_units(self):
        """Return a list of the of non-multiplicative units of the Quantity object
        """
        offset_units = [
            unit
            for unit in self._units.keys()
            if not self._REGISTRY._units[unit].is_multiplicative
        ]
        return offset_units

    def _get_delta_units(self):
        """Return list of delta units ot the Quantity object
        """
        delta_units = [u for u in self._units.keys() if u.startswith("delta_")]
        return delta_units

    def _has_compatible_delta(self, unit):
        """"Check if Quantity object has a delta_unit that is compatible with unit
        """
        deltas = self._get_delta_units()
        if "delta_" + unit in deltas:
            return True
        else:  # Look for delta units with same dimension as the offset unit
            offset_unit_dim = self._REGISTRY._units[unit].reference
            for d in deltas:
                if self._REGISTRY._units[d].reference == offset_unit_dim:
                    return True
        return False

    def _ok_for_muldiv(self, no_offset_units=None):
        """Checks if Quantity object can be multiplied or divided

        :q: pint.Quantity object that is checked
        :no_offset_units: number of offset units in q
        """
        is_ok = True
        if no_offset_units is None:
            no_offset_units = len(self._get_non_multiplicative_units())
        if no_offset_units > 1:
            is_ok = False
        if no_offset_units == 1:
            if len(self._units) > 1:
                is_ok = False
            if (
                len(self._units) == 1
                and not self._REGISTRY.autoconvert_offset_to_baseunit
            ):
                is_ok = False
            if next(iter(self._units.values())) != 1:
                is_ok = False
        return is_ok

    def to_timedelta(self):
        return datetime.timedelta(microseconds=self.to("microseconds").magnitude)


_Quantity = Quantity


def build_quantity_class(registry):
    class Quantity(_Quantity):
        _REGISTRY = registry

    return Quantity<|MERGE_RESOLUTION|>--- conflicted
+++ resolved
@@ -20,14 +20,6 @@
 
 from pkg_resources.extern.packaging import version
 
-<<<<<<< HEAD
-from .formatting import (
-    remove_custom_flags,
-    siunitx_format_unit,
-    ndarray_to_latex,
-    ndarray_to_latex_parts,
-    _pretty_fmt_exponent,
-=======
 from .compat import SKIP_ARRAY_FUNCTION_CHANGE_WARNING  # noqa: F401
 from .compat import (
     NUMPY_VER,
@@ -39,7 +31,6 @@
     is_upcast_type,
     ndarray,
     np,
->>>>>>> 3936c36b
 )
 from .definitions import UnitDefinition
 from .errors import (
@@ -53,6 +44,7 @@
     ndarray_to_latex_parts,
     remove_custom_flags,
     siunitx_format_unit,
+    _pretty_fmt_exponent,
 )
 from .numpy_func import (
     HANDLED_UFUNCS,
